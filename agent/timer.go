package main

// #include "../defs.h"
import "C"

import (
	"encoding/json"
	"fmt"
	"net"
	"runtime"
	"strings"
	"sync"
	"syscall"
	"time"

	"github.com/google/uuid"
	log "github.com/sirupsen/logrus"

	"github.com/neuvector/neuvector/agent/dp"
	"github.com/neuvector/neuvector/share"
	"github.com/neuvector/neuvector/share/cluster"
	"github.com/neuvector/neuvector/share/container"
	"github.com/neuvector/neuvector/share/global"
	"github.com/neuvector/neuvector/share/system"
	"github.com/neuvector/neuvector/share/utils"
)

type threatLog struct {
	mac  net.HardwareAddr
	slog *share.CLUSThreatLog
}

var threatLogCache []*threatLog
var incidentLogCache []*share.CLUSIncidentLog
var connectionMap map[string]*dp.Connection = make(map[string]*dp.Connection)
var incidentMutex sync.Mutex
var threatMutex sync.Mutex
var connectionMutex sync.Mutex
var connsCache []*dp.ConnectionData
var connsCacheMutex sync.Mutex
var auditLogCache []*share.CLUSAuditLog
var auditMutex sync.Mutex
var fqdnIpCache []*share.CLUSFqdnIp
var fqdnIpMutex sync.Mutex
var ipFqdnStorageCache map[string]string = make(map[string]string)
var ipFqdnStorageMutex sync.Mutex

const reportInterval uint32 = 5
const statsInterval uint32 = 5
const runStateInterval uint32 = 120
const runFastStateInterval uint32 = 20

var connectReportInterval uint32 = reportInterval
var reportTick uint32 = 0
var nextConnectReportTick uint32 = reportInterval

///
const memoryRecyclePeriod uint32 = 10                       // minutes
const memoryCheckPeriod uint32 = 5                          // minutes
const memEnforcerMediumPeak uint64 = 3 * 512 * 1024 * 1024  // 1.5 GB
const memEnforcerTopPeak uint64 = 2 * memEnforcerMediumPeak // 3.0 GB
const memSafeGap uint64 = 64 * 1024 * 1024                  // 64 MB
var memStatsEnforcerResetMark uint64 = memEnforcerTopPeak - memSafeGap

func statsLoop(bPassiveContainerDetect bool) {
	statsTicker := time.Tick(time.Second * time.Duration(statsInterval))
	memStatsTicker := time.NewTicker(time.Minute * time.Duration(memoryRecyclePeriod))
	memCheckTicker := time.NewTicker(time.Minute * time.Duration(memoryCheckPeriod))

	agentEnv.memoryLimit = memEnforcerTopPeak
	if limit, err := global.SYS.GetContainerMemoryLimitUsage(agentEnv.cgroupMemory); err == nil && limit > 0 {
		agentEnv.memoryLimit = limit
	}
	agentEnv.snapshotMemStep = agentEnv.memoryLimit / 10
	memSnapshotMark := agentEnv.memoryLimit * 3 / 5          // 60% as starting point
	memStatsEnforcerResetMark = agentEnv.memoryLimit * 3 / 4 // 75% as starting point
	if agentEnv.autoProfieCapture > 1 {
		var mark uint64 = (uint64)(agentEnv.autoProfieCapture * 1024 * 1024) // into mega bytes
		memSnapshotMark = mark * 3 / 5
		agentEnv.snapshotMemStep = mark / 10
	}

	if agentEnv.autoProfieCapture > 0 {
		log.WithFields(log.Fields{"Step": agentEnv.snapshotMemStep, "Snapshot_At": memSnapshotMark}).Info("Memory Snapshots")
	} else {
		memCheckTicker.Stop()
	}
	if agentEnv.runWithController { // effctive by the enforcer alone
		memStatsTicker.Stop()
	} else {
		log.WithFields(log.Fields{"Controlled_Limit": agentEnv.memoryLimit, "Controlled_At": memStatsEnforcerResetMark}).Info("Memory Resource")
		go global.SYS.MonitorMemoryPressureEvents(memStatsEnforcerResetMark, memoryPressureNotification)
	}

	stateTimerInterval := runStateInterval
	if bPassiveContainerDetect {
		stateTimerInterval = runFastStateInterval
	}
	runStateTicker := time.Tick(time.Second * time.Duration(stateTimerInterval))

	for {
		select {
		case <-statsTicker:
			system, _ := global.SYS.GetHostCPUUsage()
			gInfoRLock()
			updateAgentStats(system)
			updateContainerStats(system)
			gInfoRUnlock()
		case <-runStateTicker:
			// Check container periodically in case container removal event is missed.
			existing, stops := global.RT.ListContainerIDs()
			gInfoRLock()
			gone := gInfo.allContainers.Difference(existing)
			creates := existing.Difference(gInfo.allContainers)
			gInfoRUnlock()
			if stops != nil {
				// differentiate from active containers
				for id := range stops.Iter() {
					cid := id.(string)
					if _, ok := gInfoReadActiveContainer(cid); !ok {
						stops.Remove(cid)
					}
				}
			}

			if stops != nil {
				for id := range stops.Iter() {
					log.WithFields(log.Fields{"id": id.(string)}).Debug("Found stop container")
					task := ContainerTask{task: TASK_STOP_CONTAINER, id: id.(string)}
					ContainerTaskChan <- &task
				}
			}
			for id := range gone.Iter() {
				log.WithFields(log.Fields{"id": id.(string)}).Debug("Found non-existent container")
				task := ContainerTask{task: TASK_DEL_CONTAINER, id: id.(string)}
				ContainerTaskChan <- &task
			}
			for id := range creates.Iter() {
				log.WithFields(log.Fields{"id": id.(string)}).Debug("Found new container")
				task := ContainerTask{task: TASK_ADD_CONTAINER, id: id.(string)}
				ContainerTaskChan <- &task
			}
			gone.Clear()
			creates.Clear()
			gone, creates = nil, nil
		case <-memStatsTicker.C:
			if mStats, err := global.SYS.GetContainerMemoryStats(); err == nil && mStats.WorkingSet > memStatsEnforcerResetMark {
				var m runtime.MemStats
				runtime.ReadMemStats(&m)
				agentMem := m.TotalAlloc
				if mStats.WorkingSet > memEnforcerMediumPeak && ((mStats.WorkingSet - agentMem) > 2*agentMem) { // the gap is greater
					global.SYS.ReCalculateMemoryMetrics(memEnforcerMediumPeak)
				} else {
					global.SYS.ReCalculateMemoryMetrics(memStatsEnforcerResetMark)
				}
			}
		case <-memCheckTicker.C:
			if mStats, err := global.SYS.GetContainerMemoryStats(); err == nil && mStats.WorkingSet > memSnapshotMark {
				memorySnapshot(mStats.WorkingSet)
			}
		}
	}
}

func timerLoop() {
	ticker := time.Tick(time.Second * time.Duration(reportInterval))
	for {
		select {
		case <-ticker:
			go writeCluster()
		}
	}
}

func writeCluster() {
	reportTick += reportInterval

	putThreatLogs()
	putFqdnIps()
	updateConnection()
	putConnections()
	putIncidentLogs()
	putAuditLogs()
	reportLearnedProcess()
	evqueue.Flush()
}

func dpTaskCallback(task *dp.DPTask) {
	switch task.Task {
	case dp.DP_TASK_THREAT_LOG:
		threatMutex.Lock()
		threatLogCache = append(threatLogCache, &threatLog{mac: task.MAC, slog: task.SecLog})
		threatMutex.Unlock()
	case dp.DP_TASK_FQDN_IP:
		fqdnIpMutex.Lock()
		fqdnIpCache = append(fqdnIpCache, task.Fqdns)
		fqdnIpMutex.Unlock()
	case dp.DP_TASK_IP_FQDN_STORAGE_UPDATE:
		ipFqdnStorageMutex.Lock()
		ip := task.FqdnStorageUpdate.IP.String()
		name := task.FqdnStorageUpdate.Name
		ipFqdnStorageCache[ip] = name
		ipFqdnStorageMutex.Unlock()
	case dp.DP_TASK_IP_FQDN_STORAGE_RELEASE:
		ipFqdnStorageMutex.Lock()
		ip := task.FqdnStorageRelease.String()
		delete(ipFqdnStorageCache, ip)
		ipFqdnStorageMutex.Unlock()
	case dp.DP_TASK_CONNECTION:
		connsCacheMutex.Lock()
		connsCache = append(connsCache, task.Connects...)
		connsCacheMutex.Unlock()
	case dp.DP_TASK_HOST_CONNECTION:
		updateHostConnection(task.Connects)
	case dp.DP_TASK_APPLICATION:
		ctask := ContainerTask{task: TASK_APP_UPDATE_FROM_DP, mac: task.MAC, apps: task.Apps}
		select {
		case ContainerTaskChan <- &ctask:
		default:
			log.WithFields(log.Fields{"len": len(ContainerTaskChan)}).Info("Container Task chan full")
		}
	}
}

func updateAgentStats(cpuSystem uint64) {
	var mem, cpu uint64 = 0, 0
	if agentEnv.cgroupMemory != "" {
		mem, _ = global.SYS.GetContainerMemoryUsage(agentEnv.cgroupMemory)
	}
	if agentEnv.cgroupCPUAcct != "" {
		cpu, _ = global.SYS.GetContainerCPUUsage(agentEnv.cgroupCPUAcct)
	}
	system.UpdateStats(&gInfo.agentStats, mem, cpu, cpuSystem)
}

func updateContainerStats(cpuSystem uint64) {
	for _, c := range gInfo.activeContainers {
		var mem, cpu uint64 = 0, 0
		if c.cgroupMemory != "" {
			mem, _ = global.SYS.GetContainerMemoryUsage(c.cgroupMemory)
		}
		if c.cgroupCPUAcct != "" {
			cpu, _ = global.SYS.GetContainerCPUUsage(c.cgroupCPUAcct)
		}
		system.UpdateStats(&c.stats, mem, cpu, cpuSystem)
	}
}

// -- fqdn->ips mapping

func putFqdnIps() {
	fqdnIpMutex.Lock()
	fqdnips := fqdnIpCache
	fqdnIpCache = nil
	fqdnIpMutex.Unlock()

	for _, fqdnip := range fqdnips {
		key := share.CLUSFqdnIpKey(Host.ID, fqdnip.FqdnName)
		value, _ := json.Marshal(fqdnip)
		zb := utils.GzipBytes(value)
		log.WithFields(log.Fields{"key": key, "fqdnip": fqdnip}).Debug("Put fqdn ip")
		if err := cluster.PutBinary(key, zb); err != nil {
			log.WithFields(log.Fields{"error": err}).Error("Error in putting to cluster")
		}
	}
}

// -- threats

func putThreatLogs() {
	threatMutex.Lock()
	tmp := threatLogCache
	threatLogCache = nil
	threatMutex.Unlock()

	tlogs := make([]*share.CLUSThreatLog, 0)
	for _, tl := range tmp {
		if c := getContainerByMAC(tl.mac); c != nil {
			tl.slog.HostID = Host.ID
			tl.slog.HostName = Host.Name
			tl.slog.AgentID = Agent.ID
			tl.slog.AgentName = Agent.Name
			tl.slog.WorkloadID = c.id
			tl.slog.WorkloadName = c.name
			if tl.slog.PktIngress {
				tl.slog.LocalPeer = isLocalHostIP(tl.slog.SrcIP)
			} else {
				tl.slog.LocalPeer = isLocalHostIP(tl.slog.DstIP)
			}
			tlogs = append(tlogs, tl.slog)
		}
	}

	if len(tlogs) > 0 {
		key := share.CLUSThreatLogKey(Host.ID, Agent.ID)
		value, _ := json.Marshal(tlogs)
		zb := utils.GzipBytes(value)
		log.WithFields(log.Fields{"key": key}).Debug("Put threat log")
		if err := cluster.PutBinary(key, zb); err != nil {
			log.WithFields(log.Fields{"error": err}).Error("Error in putting to cluster")
		}
	}
}

// -- incidents
func putIncidentLogs() {
	incidentMutex.Lock()
	tmp := incidentLogCache
	incidentLogCache = nil
	incidentMutex.Unlock()

	if len(tmp) > 0 {
		key := share.CLUSIncidentLogKey(Host.ID, Agent.ID)
		value, _ := json.Marshal(tmp)
		zb := utils.GzipBytes(value)
		log.WithFields(log.Fields{"key": key, "len": len(tmp)}).Debug("Put incident log")
		if err := cluster.PutBinary(key, zb); err != nil {
			log.WithFields(log.Fields{"error": err}).Error("Error in putting to cluster")
		}
	}
}

// -- audit
func putAuditLogs() {
	auditMutex.Lock()
	tmp := auditLogCache
	auditLogCache = nil
	auditMutex.Unlock()

	if len(tmp) > 0 {
		key := share.CLUSAuditLogKey(Host.ID, Agent.ID)
		value, _ := json.Marshal(tmp)
		zb := utils.GzipBytes(value)
		log.WithFields(log.Fields{"key": key, "len": len(tmp)}).Debug("Put audit log")
		if err := cluster.PutBinary(key, zb); err != nil {
			log.WithFields(log.Fields{"error": err}).Error("Error in putting to cluster")
		}
	}
}

// -- connections

const connectionMapMax int = 2048 * 16

func keyTCPUDPConnection(conn *dp.Connection) string {
	return fmt.Sprintf("%v-%v-%v-%v-%v-%v-%v",
		conn.ClientIP, conn.ServerIP, conn.ServerPort, conn.IPProto, conn.Ingress, conn.PolicyId, conn.Application)
}

func keyOtherConnection(conn *dp.Connection) string {
	return fmt.Sprintf("%v-%v-%v-%v-%v",
		conn.ClientIP, conn.ServerIP, conn.Ingress, conn.PolicyId, conn.Application)
}

func updateConnection() {
	connsCacheMutex.Lock()
	conns := connsCache
	connsCache = nil
	connsCacheMutex.Unlock()

	for _, data := range conns {
		conn := data.Conn
		//dp will set clientport if the dns session is too large
		if c := getContainerByMAC(data.EPMAC); c != nil {
			conn.AgentID = Agent.ID
			conn.HostID = Host.ID
			if conn.ClientPort != 0 {
				var cport share.CLUSProtoPort
				if conn.Ingress {
					cport = share.CLUSProtoPort{
						Port:    conn.ServerPort,
						IPProto: conn.IPProto,
					}
				} else {
					cport = share.CLUSProtoPort{
						Port:    conn.ClientPort,
						IPProto: conn.IPProto,
					}
				}
				ids := []string{c.id}

				// get the child container too
				gInfoRLock()
				for id, con := range gInfo.activeContainers {
					if _, parent := getSharedContainerWithLock(con.info); parent != nil && parent.id == c.id {
						ids = append(ids, id)
					}
				}
				gInfoRUnlock()

				if found := prober.CheckDNSTunneling(ids, cport, conn.ClientIP,
					conn.ServerIP, conn.ClientPort, conn.ServerPort); found {
					conn.Severity = C.THRT_SEVERITY_CRITICAL
					conn.ThreatID = C.THRT_ID_DNS_TUNNELING
				}
			}
			updateConnectionMap(conn, data.EPMAC, c.id)
		}
	}
}

func updateSidecarConnection(conn *dp.Connection, id string) {
	if c, ok := gInfoReadActiveContainer(id); ok {
		for podID := range c.pods.Iter() {
			if pod, ok := gInfoReadActiveContainer(podID.(string)); ok {
				if pod.info.Sidecar {
					if conn.Ingress {
						conn.ClientWL = podID.(string)
					} else {
						conn.ServerWL = podID.(string)
					}
					for port, _ := range pod.appMap {
						if conn.ServerPort == port.Port && conn.IPProto == port.IPProto {
							conn.ToSidecar = true
						}
					}
					break
				}
			}
		}
	}
}

func realSameConn(entry *dp.Connection, proxyMeshMac bool) bool {
	if !proxyMeshMac {
		if entry.Network != share.NetworkProxyMesh {
			return true
		}
	} else {
		if entry.Network == share.NetworkProxyMesh {
			return true
		}
	}
	return false
}

func updateConnectionMap(conn *dp.Connection, EPMAC net.HardwareAddr, id string) {
	connectionMutex.Lock()
	defer connectionMutex.Unlock()

	var key string
	if conn.IPProto == syscall.IPPROTO_TCP || conn.IPProto == syscall.IPPROTO_UDP {
		key = keyTCPUDPConnection(conn)
	} else {
		key = keyOtherConnection(conn)
	}

	var proxyMeshMac bool = false
	if strings.Contains(EPMAC.String(), container.KubeProxyMeshLoMacPrefix) {
		proxyMeshMac = true
	}

	/*
	 * With service mesh, egress connection on eth0 and lo i/f can collide,
	 * we add additional check to prevent collision from happening.
	 */
	if entry, exist := connectionMap[key]; exist && realSameConn(entry, proxyMeshMac) {
		entry.Bytes += conn.Bytes
		entry.Sessions += conn.Sessions
		entry.Violates += conn.Violates
		if entry.LastSeenAt <= conn.LastSeenAt {
			entry.LastSeenAt = conn.LastSeenAt
			entry.PolicyAction = conn.PolicyAction
			entry.PolicyId = conn.PolicyId
		}
		if entry.Severity < conn.Severity {
			entry.Severity = conn.Severity
			entry.ThreatID = conn.ThreatID
		}

		connLog.WithFields(log.Fields{"connection": entry, "mac": EPMAC.String()}).Debug("")
	} else if len(connectionMap) < connectionMapMax || conn.PolicyAction > C.DP_POLICY_ACTION_CHECK_APP {
		if conn.Ingress {
			conn.ServerWL = id
			conn.Scope, conn.Network = getIPAddrScope(EPMAC, conn.ServerIP)
			conn.LocalPeer = isLocalHostIP(conn.ClientIP)
		} else {
			conn.ClientWL = id
			conn.Scope, conn.Network = getIPAddrScope(EPMAC, conn.ClientIP)
			conn.LocalPeer = isLocalHostIP(conn.ServerIP)
		}
		if proxyMeshMac {
			conn.Network = share.NetworkProxyMesh
			updateSidecarConnection(conn, id)
		}
		connectionMap[key] = conn

		connLog.WithFields(log.Fields{"connection": conn, "mac": EPMAC.String()}).Debug("")
	} else {
		log.WithFields(log.Fields{
			"conn": *conn, "len": len(connectionMap),
		}).Info("Connection map full -- drop")
	}
}

func updateHostConnection(conns []*dp.ConnectionData) {
	if gInfo.disableNetPolicy {
		return
	}
	for _, data := range conns {
		conn := data.Conn

		var id *string
		if conn.Ingress {
			id = &conn.ServerWL
		} else {
			id = &conn.ClientWL
		}

		// To be consistent with non-host-mode platform container, ignore the connection reprot
		c, ok := gInfoReadActiveContainer(*id)
		if !ok {
			continue
		} else if c.parentNS != "" {
			*id = c.parentNS
			if c, ok = gInfoReadActiveContainer(*id); !ok {
				log.WithFields(log.Fields{
					"wlID": *id,
				}).Error("cannot find parent container")
				continue
			}
		}
		if c.pid != 0 && !c.hasDatapath {
			continue
		}

		conn.AgentID = Agent.ID
		conn.HostID = Host.ID
		conn.Scope = share.CLUSIPAddrScopeLocalhost

		var key string
		if conn.IPProto == syscall.IPPROTO_TCP || conn.IPProto == syscall.IPPROTO_UDP {
			key = keyTCPUDPConnection(conn)
		} else {
			key = keyOtherConnection(conn)
		}

		connectionMutex.Lock()
		if entry, ok := connectionMap[key]; ok {
			entry.Bytes += conn.Bytes
			entry.Sessions += conn.Sessions
			entry.Violates += conn.Violates
			if entry.LastSeenAt <= conn.LastSeenAt {
				entry.LastSeenAt = conn.LastSeenAt
				entry.PolicyAction = conn.PolicyAction
				entry.PolicyId = conn.PolicyId
			}

			connLog.WithFields(log.Fields{"connection": conn}).Debug("")
		} else if len(connectionMap) < connectionMapMax {
			connectionMap[key] = conn
			connLog.WithFields(log.Fields{"connection": conn}).Debug("")
		} else {
			connLog.WithFields(log.Fields{
				"conn": conn, "len": len(connectionMap),
			}).Info("Connection map full -- drop")
		}
		connectionMutex.Unlock()
	}
}

// Max number of entries to transmit at one time.
const connectionListMax int = 2048 * 4

func conn2CLUS(c *dp.Connection) *share.CLUSConnection {
	fqdn := ""
	ipFqdnStorageMutex.Lock()
	if c.ExternalPeer && len(ipFqdnStorageCache) > 0 {
		if name, ok := ipFqdnStorageCache[net.IP(c.ServerIP).String()]; ok {
			fqdn = name
		}
	}
	ipFqdnStorageMutex.Unlock()

	return &share.CLUSConnection{
		AgentID:      c.AgentID,
		HostID:       c.HostID,
		ClientWL:     c.ClientWL,
		ServerWL:     c.ServerWL,
		ClientIP:     c.ClientIP,
		ServerIP:     c.ServerIP,
		Scope:        c.Scope,
		Network:      c.Network,
		ClientPort:   uint32(c.ClientPort),
		ServerPort:   uint32(c.ServerPort),
		IPProto:      uint32(c.IPProto),
		Application:  c.Application,
		Bytes:        c.Bytes,
		Sessions:     c.Sessions,
		FirstSeenAt:  c.FirstSeenAt,
		LastSeenAt:   c.LastSeenAt,
		ThreatID:     c.ThreatID,
		Severity:     uint32(c.Severity),
		PolicyAction: uint32(c.PolicyAction),
		Ingress:      c.Ingress,
		ExternalPeer: c.ExternalPeer,
		LocalPeer:    c.LocalPeer,
		PolicyId:     c.PolicyId,
		Violates:     c.Violates,
		LogUID:       uuid.New().String(),
		Xff:          c.Xff,
		SvcExtIP:     c.SvcExtIP,
		ToSidecar:    c.ToSidecar,
		MeshToSvr:    c.MeshToSvr,
		LinkLocal:    c.LinkLocal,
		TmpOpen:      c.TmpOpen,
		UwlIp:        c.UwlIp,
		FQDN:         fqdn,
<<<<<<< HEAD
		Nbe:          c.Nbe,
=======
		EpSessCurIn:  c.EpSessCurIn,
		EpSessIn60:   c.EpSessIn60,
		EpByteIn60:   c.EpByteIn60,
>>>>>>> 7e524033
	}
}

func putConnections() {
	var list []*dp.Connection
	var keys []string

	if reportTick < nextConnectReportTick {
		return
	}

	connectionMutex.Lock()
	for key, conn := range connectionMap {
		list = append(list, conn)
		keys = append(keys, key)
		delete(connectionMap, key)

		if len(list) == connectionListMax {
			break
		}
	}
	connectionMutex.Unlock()

	if len(list) > 0 {
		conns := make([]*share.CLUSConnection, len(list))
		for i, c := range list {
			conns[i] = conn2CLUS(c)
		}

		resp, err := sendConnections(conns)
		if err != nil {
			connLog.WithFields(log.Fields{"error": err}).Error("Failed to send connections")
		}

		if (resp != nil && resp.Action == share.ReportRespAction_Resend) || err != nil {
			var keep int
			connectionMutex.Lock()
			if len(connectionMap)+len(list) <= connectionMapMax {
				keep = len(list)
			} else {
				keep = connectionMapMax - len(connectionMap)
				log.WithFields(log.Fields{"drops": len(list) - keep}).Info("Connection map full -- drop")
			}
			for i, conn := range list[:keep] {
				connectionMap[keys[i]] = conn
			}
			connectionMutex.Unlock()
		}
		if resp != nil && resp.ReportInterval != 0 && connectReportInterval != resp.ReportInterval {
			connLog.WithFields(log.Fields{"interval": resp.ReportInterval}).Debug("report interval changed")
			connectReportInterval = resp.ReportInterval
		}
	}

	nextConnectReportTick += connectReportInterval
}<|MERGE_RESOLUTION|>--- conflicted
+++ resolved
@@ -606,13 +606,10 @@
 		TmpOpen:      c.TmpOpen,
 		UwlIp:        c.UwlIp,
 		FQDN:         fqdn,
-<<<<<<< HEAD
-		Nbe:          c.Nbe,
-=======
 		EpSessCurIn:  c.EpSessCurIn,
 		EpSessIn60:   c.EpSessIn60,
 		EpByteIn60:   c.EpByteIn60,
->>>>>>> 7e524033
+		Nbe:          c.Nbe,
 	}
 }
 
