package db

import (
	"database/sql"
	"encoding/json"
	"fmt"
	"net/http"
	"os"
	"strconv"
	"strings"
	"sync"

	log "github.com/sirupsen/logrus"

	_ "github.com/mattn/go-sqlite3"
	"github.com/neuvector/neuvector/controller/api"
)

type DbVulAsset struct {
	Db_ID       int
	Name        string
	Severity    string
	Description string
	Packages    string
	Link        string
	Score       int
	Vectors     string
	ScoreV3     int
	VectorsV3   string
	PublishedTS int64
	LastModTS   int64

	Workloads string
	Nodes     string
	Images    string
	Platforms string

	WorkloadItems []string
	NodeItems     []string
	ImageItems    []string
	PlatformItems []string

	CVESources string

	F_withFix int
	F_profile int

	DebugLog []string

<<<<<<< HEAD
	Skip       bool
	MeetSearch bool // for static data which needs all data even not within search result
	DBKey      string
=======
	Skip         bool
	MeetSearch   bool // for static data which needs all data even not within search result
	DBKey        string
	ImpactWeight int
>>>>>>> 2eca3d0a
}

type DbCVESource struct {
	ResourceID string `json:"resource_id"`
	DbKey      string `json:"dbkey"`
	BaseOS     string `json:"baseos"`
}

type DbVulnResourcePackageVersion2 struct {
	CVEName        string `json:"cn"`
	PackageName    string `json:"pn"`
	PackageVersion string `json:"pv"`
	FixedVersion   string `json:"fv"`
	DbKey          string `json:"dbkey"`
}

type VulQueryFilter struct {
	QueryToken                     string
	QueryStart                     int
	QueryCount                     int
	Debug                          int
	PerfTest                       int
	CreateDummyAsset_Enable        int
	CreateDummyAsset_CVE           int
	CreateDummyAsset_Asset         int
	CreateDummyAsset_CVE_per_asset int
	Filters                        *api.VulQueryFilterViewModel
}

type DbAssetVul struct {
	Db_ID   int
	Type    string
	AssetID string
	Name    string

	W_domain         string
	W_applications   string
	Policy_mode      string
	W_service_group  string
	W_workload_image string

	CVE_high   int
	CVE_medium int
	CVE_low    int
	CVE_lists  string
	Scanned_at string

	N_os         string
	N_kernel     string
	N_cpus       int
	N_memory     int64
	N_containers int

	P_version string
	P_base_os string

	Packages []*DbVulnResourcePackageVersion2
}

type AssetMaps struct {
	workloads map[string]*api.RESTWorkloadAsset
	hosts     map[string]*api.RESTHostAsset
	platforms map[string]*api.RESTPlatformAsset
	images    map[string]*api.RESTImageAsset
}

type ResourceType int

const (
	TypeWorkload ResourceType = iota
	TypeNode
	TypeImage
	TypePlatform
)

const (
	startQueryParam  = "start"
	rowQueryParam    = "row"
	defaultStart     = 0
	defaultRowCount  = 100
	defaultDebugMode = 0
)

const (
	AssetImage    string = "image"
	AssetWorkload string = "workload"
	AssetPlatform string = "platform"
	AssetNode     string = "host"
)

const (
	AssetRuleDomain    = "domain"
	AssetRuleService   = "service"
	AssetRuleNode      = "node"
	AssetRuleContainer = "container"
	AssetRuleImage     = "image"
	AssetRulePlatform  = "platform"
)

const (
	dbFile_Vulassets      string = "/tmp/vulasset.db"
	dbFile_VulassetsLocal string = "./vulasset.db"
	dbFile_Folder         string = "/tmp"
	// https://github.com/mattn/go-sqlite3?tab=readme-ov-file#faq
	memoryDbFile string = "file::memory:?cache=shared"

	Table_vulassets  = "vulassets"
	Table_assetvuls  = "assetvuls"
	Table_querystats = "querystats"
)

var dbHandle *sql.DB = nil
var memoryDbHandle *sql.DB = nil
var GetCveRecordFunc func(string, string, string) *DbVulAsset
var memdbMutex sync.RWMutex

func CreateVulAssetDb(useLocal bool) error {
	dbFile := dbFile_Vulassets
	if useLocal {
		dbFile = dbFile_VulassetsLocal
	}

	// delete existing file
	if _, err := os.Stat(dbFile); err == nil {
		err := os.Remove(dbFile)
		if err != nil {
			log.WithFields(log.Fields{"err": err, "file": dbFile}).Debug("delete existing db file")
		}
	}

	// create file based db
	db, err := sql.Open("sqlite3", dbFile)
	if err != nil {
		return err
	}
	dbHandle = db

	// create memory db
	db, err = sql.Open("sqlite3", memoryDbFile)
	if err != nil {
		return err
	}
	memoryDbHandle = db

	statements := make([]string, 0)

	// create vulasset table
	// columns := getVulassetSchema()
	// statements = append(statements, fmt.Sprintf("CREATE TABLE IF NOT EXISTS %s (%s)", Table_vulassets, strings.Join(columns, ",")))
	// statements = append(statements, fmt.Sprintf("CREATE INDEX IF NOT EXISTS %s_name_idx on %s (name)", Table_vulassets, Table_vulassets))

	// querystats table
	columns := []string{"id INTEGER NOT NULL PRIMARY KEY", "token TEXT", "create_timestamp INTEGER", "login_type TEXT", "login_id TEXT", "login_name TEXT", "data1 TEXT", "data2 TEXT", "data3 TEXT", "filedb_ready INTEGER"}
	statements = append(statements, fmt.Sprintf("CREATE TABLE IF NOT EXISTS querystats (%s)", strings.Join(columns, ",")))

	// assetvuls table
	columns = getAssetvulSchema()
	statements = append(statements, fmt.Sprintf("CREATE TABLE IF NOT EXISTS %s (%s)", Table_assetvuls, strings.Join(columns, ",")))
	statements = append(statements, fmt.Sprintf("CREATE INDEX IF NOT EXISTS %s_assetid_idx on %s (assetid)", Table_assetvuls, Table_assetvuls))
	statements = append(statements, fmt.Sprintf("CREATE INDEX IF NOT EXISTS %s_w_domain_idx on %s (w_domain)", Table_assetvuls, Table_assetvuls))
	statements = append(statements, fmt.Sprintf("CREATE INDEX IF NOT EXISTS %s_w_service_group_idx on %s (w_service_group)", Table_assetvuls, Table_assetvuls))
	statements = append(statements, fmt.Sprintf("CREATE INDEX IF NOT EXISTS %s_name_idx on %s (name)", Table_assetvuls, Table_assetvuls))
	statements = append(statements, fmt.Sprintf("CREATE INDEX IF NOT EXISTS %s_type_idx on %s (type)", Table_assetvuls, Table_assetvuls))

	for _, oneSql := range statements {
		_, err = dbHandle.Exec(oneSql)
		if err != nil {
			log.WithFields(log.Fields{"err": err, "oneSql": oneSql}).Debug("exec sql")
			return err
		}
	}

	return nil
}

func reopenMemoryDb() error {
	if memoryDbHandle != nil {
		memoryDbHandle.Close()
	}

	db, err := sql.Open("sqlite3", memoryDbFile)
	if err != nil {
		return err
	}
	memoryDbHandle = db
	return nil
}

func GetAllTableInMemoryDb() string {
	names := make([]string, 0)
	rows, err := memoryDbHandle.Query("SELECT name FROM sqlite_master WHERE type='table';")
	if err != nil {
		return ""
	}
	defer rows.Close()

	for rows.Next() {
		var tableName string
		if err := rows.Scan(&tableName); err != nil {
			return ""
		}
		names = append(names, tableName)
	}

	return strings.Join(names, ";")
}

func InitGetCVERecord(getCVERecord func(string, string, string) *DbVulAsset) {
	GetCveRecordFunc = getCVERecord
}

func getVulassetSchema() []string {
	schema := []string{"id INTEGER NOT NULL PRIMARY KEY", "name TEXT", "severity TEXT", "description TEXT", "packages TEXT",
		"link TEXT", "score INTEGER", "vectors TEXT", "score_v3 INTEGER", "vectors_v3 TEXT",
		"published_timestamp INTEGER", "last_modified_timestamp INTEGER", "workloads TEXT",
		"nodes TEXT", "images TEXT", "platforms TEXT",
		"cve_sources TEXT",
		"f_withFix INTEGER", "f_profile INTEGER", "debuglog TEXT",
		"score_str TEXT", "scorev3_str TEXT", "impact_weight INTEGER"}
	return schema
}

func getVulassetColumns() []interface{} {
	schema := getVulassetSchema()

	var interfaceSlice []interface{}
	for _, s := range schema {
		parts := strings.Split(s, " ")
		if len(parts) > 0 {
			interfaceSlice = append(interfaceSlice, parts[0])
		}
	}
	return interfaceSlice
}

func getAssetvulSchema() []string {
	schema := []string{"id INTEGER NOT NULL PRIMARY KEY", "type TEXT", "assetid TEXT UNIQUE", "name TEXT",
		"w_domain TEXT", "w_applications TEXT", "policy_mode TEXT", "w_service_group TEXT", "w_image TEXT",
		"cve_high INTEGER", "cve_medium INTEGER", "cve_low INTEGER", "cve_count INTEGER", "cve_lists TEXT", "scanned_at TEXT",
		"n_os TEXT", "n_kernel TEXT", "n_cpus INTEGER", "n_memory INTEGER",
		"n_containers INTEGER", "p_version TEXT", "p_base_os TEXT", "packages TEXT", "packagesb BLOB"}
	return schema
}

func formatSessionTempTableName(queryToken string) string {
	return fmt.Sprintf("tmp_session_%s", queryToken)
}

func getQueryParamInteger(r *http.Request, name string, defaultValue int) int {
	param := r.URL.Query().Get(name)

	intValue, err := strconv.Atoi(param)
	if err != nil {
		intValue = defaultValue
	}
	return intValue
}

func getQueryParamInteger64(r *http.Request, name string, defaultValue int64) int64 {
	param := r.URL.Query().Get(name)

	intValue, err := strconv.ParseInt(param, 10, 64)
	if err != nil {
		intValue = defaultValue
	}
	return intValue
}

func formatScoreToStr(score int) string {
	f := float32(score) / 10.0
	return fmt.Sprintf("%.1f", f)
}

func validateOrDefault(value string, possibleValues []string, defaultValue string) string {
	for _, v := range possibleValues {
		if value == v {
			return value
		}
	}
	return defaultValue
}

func parseJsonStrToSlice(jsonStr string) []string {
	results := make([]string, 0)
	err := json.Unmarshal([]byte(jsonStr), &results)
	if err != nil {
		return []string{}
	}
	return results
}

func convertToJSON(input interface{}) (string, error) {
	jsonData, err := json.Marshal(input)
	if err != nil {
		return "", err
	}
	return string(jsonData), nil
}<|MERGE_RESOLUTION|>--- conflicted
+++ resolved
@@ -47,16 +47,10 @@
 
 	DebugLog []string
 
-<<<<<<< HEAD
-	Skip       bool
-	MeetSearch bool // for static data which needs all data even not within search result
-	DBKey      string
-=======
 	Skip         bool
 	MeetSearch   bool // for static data which needs all data even not within search result
 	DBKey        string
 	ImpactWeight int
->>>>>>> 2eca3d0a
 }
 
 type DbCVESource struct {
