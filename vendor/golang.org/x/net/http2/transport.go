// Copyright 2015 The Go Authors. All rights reserved.
// Use of this source code is governed by a BSD-style
// license that can be found in the LICENSE file.

// Transport code.

package http2

import (
	"bufio"
	"bytes"
	"compress/gzip"
	"context"
	"crypto/rand"
	"crypto/tls"
	"errors"
	"fmt"
	"io"
	"io/fs"
	"log"
	"math"
	"math/bits"
	mathrand "math/rand"
	"net"
	"net/http"
	"net/http/httptrace"
	"net/textproto"
	"os"
	"sort"
	"strconv"
	"strings"
	"sync"
	"sync/atomic"
	"time"

	"golang.org/x/net/http/httpguts"
	"golang.org/x/net/http2/hpack"
	"golang.org/x/net/idna"
)

const (
	// transportDefaultConnFlow is how many connection-level flow control
	// tokens we give the server at start-up, past the default 64k.
	transportDefaultConnFlow = 1 << 30

	// transportDefaultStreamFlow is how many stream-level flow
	// control tokens we announce to the peer, and how many bytes
	// we buffer per stream.
	transportDefaultStreamFlow = 4 << 20

	defaultUserAgent = "Go-http-client/2.0"

	// initialMaxConcurrentStreams is a connections maxConcurrentStreams until
	// it's received servers initial SETTINGS frame, which corresponds with the
	// spec's minimum recommended value.
	initialMaxConcurrentStreams = 100

	// defaultMaxConcurrentStreams is a connections default maxConcurrentStreams
	// if the server doesn't include one in its initial SETTINGS frame.
	defaultMaxConcurrentStreams = 1000
)

// Transport is an HTTP/2 Transport.
//
// A Transport internally caches connections to servers. It is safe
// for concurrent use by multiple goroutines.
type Transport struct {
	// DialTLSContext specifies an optional dial function with context for
	// creating TLS connections for requests.
	//
	// If DialTLSContext and DialTLS is nil, tls.Dial is used.
	//
	// If the returned net.Conn has a ConnectionState method like tls.Conn,
	// it will be used to set http.Response.TLS.
	DialTLSContext func(ctx context.Context, network, addr string, cfg *tls.Config) (net.Conn, error)

	// DialTLS specifies an optional dial function for creating
	// TLS connections for requests.
	//
	// If DialTLSContext and DialTLS is nil, tls.Dial is used.
	//
	// Deprecated: Use DialTLSContext instead, which allows the transport
	// to cancel dials as soon as they are no longer needed.
	// If both are set, DialTLSContext takes priority.
	DialTLS func(network, addr string, cfg *tls.Config) (net.Conn, error)

	// TLSClientConfig specifies the TLS configuration to use with
	// tls.Client. If nil, the default configuration is used.
	TLSClientConfig *tls.Config

	// ConnPool optionally specifies an alternate connection pool to use.
	// If nil, the default is used.
	ConnPool ClientConnPool

	// DisableCompression, if true, prevents the Transport from
	// requesting compression with an "Accept-Encoding: gzip"
	// request header when the Request contains no existing
	// Accept-Encoding value. If the Transport requests gzip on
	// its own and gets a gzipped response, it's transparently
	// decoded in the Response.Body. However, if the user
	// explicitly requested gzip it is not automatically
	// uncompressed.
	DisableCompression bool

	// AllowHTTP, if true, permits HTTP/2 requests using the insecure,
	// plain-text "http" scheme. Note that this does not enable h2c support.
	AllowHTTP bool

	// MaxHeaderListSize is the http2 SETTINGS_MAX_HEADER_LIST_SIZE to
	// send in the initial settings frame. It is how many bytes
	// of response headers are allowed. Unlike the http2 spec, zero here
	// means to use a default limit (currently 10MB). If you actually
	// want to advertise an unlimited value to the peer, Transport
	// interprets the highest possible value here (0xffffffff or 1<<32-1)
	// to mean no limit.
	MaxHeaderListSize uint32

	// MaxReadFrameSize is the http2 SETTINGS_MAX_FRAME_SIZE to send in the
	// initial settings frame. It is the size in bytes of the largest frame
	// payload that the sender is willing to receive. If 0, no setting is
	// sent, and the value is provided by the peer, which should be 16384
	// according to the spec:
	// https://datatracker.ietf.org/doc/html/rfc7540#section-6.5.2.
	// Values are bounded in the range 16k to 16M.
	MaxReadFrameSize uint32

	// MaxDecoderHeaderTableSize optionally specifies the http2
	// SETTINGS_HEADER_TABLE_SIZE to send in the initial settings frame. It
	// informs the remote endpoint of the maximum size of the header compression
	// table used to decode header blocks, in octets. If zero, the default value
	// of 4096 is used.
	MaxDecoderHeaderTableSize uint32

	// MaxEncoderHeaderTableSize optionally specifies an upper limit for the
	// header compression table used for encoding request headers. Received
	// SETTINGS_HEADER_TABLE_SIZE settings are capped at this limit. If zero,
	// the default value of 4096 is used.
	MaxEncoderHeaderTableSize uint32

	// StrictMaxConcurrentStreams controls whether the server's
	// SETTINGS_MAX_CONCURRENT_STREAMS should be respected
	// globally. If false, new TCP connections are created to the
	// server as needed to keep each under the per-connection
	// SETTINGS_MAX_CONCURRENT_STREAMS limit. If true, the
	// server's SETTINGS_MAX_CONCURRENT_STREAMS is interpreted as
	// a global limit and callers of RoundTrip block when needed,
	// waiting for their turn.
	StrictMaxConcurrentStreams bool

	// ReadIdleTimeout is the timeout after which a health check using ping
	// frame will be carried out if no frame is received on the connection.
	// Note that a ping response will is considered a received frame, so if
	// there is no other traffic on the connection, the health check will
	// be performed every ReadIdleTimeout interval.
	// If zero, no health check is performed.
	ReadIdleTimeout time.Duration

	// PingTimeout is the timeout after which the connection will be closed
	// if a response to Ping is not received.
	// Defaults to 15s.
	PingTimeout time.Duration

	// WriteByteTimeout is the timeout after which the connection will be
	// closed no data can be written to it. The timeout begins when data is
	// available to write, and is extended whenever any bytes are written.
	WriteByteTimeout time.Duration

	// CountError, if non-nil, is called on HTTP/2 transport errors.
	// It's intended to increment a metric for monitoring, such
	// as an expvar or Prometheus metric.
	// The errType consists of only ASCII word characters.
	CountError func(errType string)

	// t1, if non-nil, is the standard library Transport using
	// this transport. Its settings are used (but not its
	// RoundTrip method, etc).
	t1 *http.Transport

	connPoolOnce  sync.Once
	connPoolOrDef ClientConnPool // non-nil version of ConnPool
}

func (t *Transport) maxHeaderListSize() uint32 {
	if t.MaxHeaderListSize == 0 {
		return 10 << 20
	}
	if t.MaxHeaderListSize == 0xffffffff {
		return 0
	}
	return t.MaxHeaderListSize
}

func (t *Transport) maxFrameReadSize() uint32 {
	if t.MaxReadFrameSize == 0 {
		return 0 // use the default provided by the peer
	}
	if t.MaxReadFrameSize < minMaxFrameSize {
		return minMaxFrameSize
	}
	if t.MaxReadFrameSize > maxFrameSize {
		return maxFrameSize
	}
	return t.MaxReadFrameSize
}

func (t *Transport) disableCompression() bool {
	return t.DisableCompression || (t.t1 != nil && t.t1.DisableCompression)
}

func (t *Transport) pingTimeout() time.Duration {
	if t.PingTimeout == 0 {
		return 15 * time.Second
	}
	return t.PingTimeout

}

// ConfigureTransport configures a net/http HTTP/1 Transport to use HTTP/2.
// It returns an error if t1 has already been HTTP/2-enabled.
//
// Use ConfigureTransports instead to configure the HTTP/2 Transport.
func ConfigureTransport(t1 *http.Transport) error {
	_, err := ConfigureTransports(t1)
	return err
}

// ConfigureTransports configures a net/http HTTP/1 Transport to use HTTP/2.
// It returns a new HTTP/2 Transport for further configuration.
// It returns an error if t1 has already been HTTP/2-enabled.
func ConfigureTransports(t1 *http.Transport) (*Transport, error) {
	return configureTransports(t1)
}

func configureTransports(t1 *http.Transport) (*Transport, error) {
	connPool := new(clientConnPool)
	t2 := &Transport{
		ConnPool: noDialClientConnPool{connPool},
		t1:       t1,
	}
	connPool.t = t2
	if err := registerHTTPSProtocol(t1, noDialH2RoundTripper{t2}); err != nil {
		return nil, err
	}
	if t1.TLSClientConfig == nil {
		t1.TLSClientConfig = new(tls.Config)
	}
	if !strSliceContains(t1.TLSClientConfig.NextProtos, "h2") {
		t1.TLSClientConfig.NextProtos = append([]string{"h2"}, t1.TLSClientConfig.NextProtos...)
	}
	if !strSliceContains(t1.TLSClientConfig.NextProtos, "http/1.1") {
		t1.TLSClientConfig.NextProtos = append(t1.TLSClientConfig.NextProtos, "http/1.1")
	}
	upgradeFn := func(authority string, c *tls.Conn) http.RoundTripper {
		addr := authorityAddr("https", authority)
		if used, err := connPool.addConnIfNeeded(addr, t2, c); err != nil {
			go c.Close()
			return erringRoundTripper{err}
		} else if !used {
			// Turns out we don't need this c.
			// For example, two goroutines made requests to the same host
			// at the same time, both kicking off TCP dials. (since protocol
			// was unknown)
			go c.Close()
		}
		return t2
	}
	if m := t1.TLSNextProto; len(m) == 0 {
		t1.TLSNextProto = map[string]func(string, *tls.Conn) http.RoundTripper{
			"h2": upgradeFn,
		}
	} else {
		m["h2"] = upgradeFn
	}
	return t2, nil
}

func (t *Transport) connPool() ClientConnPool {
	t.connPoolOnce.Do(t.initConnPool)
	return t.connPoolOrDef
}

func (t *Transport) initConnPool() {
	if t.ConnPool != nil {
		t.connPoolOrDef = t.ConnPool
	} else {
		t.connPoolOrDef = &clientConnPool{t: t}
	}
}

// ClientConn is the state of a single HTTP/2 client connection to an
// HTTP/2 server.
type ClientConn struct {
	t             *Transport
	tconn         net.Conn             // usually *tls.Conn, except specialized impls
	tlsState      *tls.ConnectionState // nil only for specialized impls
	reused        uint32               // whether conn is being reused; atomic
	singleUse     bool                 // whether being used for a single http.Request
	getConnCalled bool                 // used by clientConnPool

	// readLoop goroutine fields:
	readerDone chan struct{} // closed on error
	readerErr  error         // set before readerDone is closed

	idleTimeout time.Duration // or 0 for never
	idleTimer   *time.Timer

	mu              sync.Mutex // guards following
	cond            *sync.Cond // hold mu; broadcast on flow/closed changes
	flow            outflow    // our conn-level flow control quota (cs.outflow is per stream)
	inflow          inflow     // peer's conn-level flow control
	doNotReuse      bool       // whether conn is marked to not be reused for any future requests
	closing         bool
	closed          bool
	seenSettings    bool                     // true if we've seen a settings frame, false otherwise
	wantSettingsAck bool                     // we sent a SETTINGS frame and haven't heard back
	goAway          *GoAwayFrame             // if non-nil, the GoAwayFrame we received
	goAwayDebug     string                   // goAway frame's debug data, retained as a string
	streams         map[uint32]*clientStream // client-initiated
	streamsReserved int                      // incr by ReserveNewRequest; decr on RoundTrip
	nextStreamID    uint32
	pendingRequests int                       // requests blocked and waiting to be sent because len(streams) == maxConcurrentStreams
	pings           map[[8]byte]chan struct{} // in flight ping data to notification channel
	br              *bufio.Reader
	lastActive      time.Time
	lastIdle        time.Time // time last idle
	// Settings from peer: (also guarded by wmu)
	maxFrameSize           uint32
	maxConcurrentStreams   uint32
	peerMaxHeaderListSize  uint64
	peerMaxHeaderTableSize uint32
	initialWindowSize      uint32

	// reqHeaderMu is a 1-element semaphore channel controlling access to sending new requests.
	// Write to reqHeaderMu to lock it, read from it to unlock.
	// Lock reqmu BEFORE mu or wmu.
	reqHeaderMu chan struct{}

	// wmu is held while writing.
	// Acquire BEFORE mu when holding both, to avoid blocking mu on network writes.
	// Only acquire both at the same time when changing peer settings.
	wmu  sync.Mutex
	bw   *bufio.Writer
	fr   *Framer
	werr error        // first write error that has occurred
	hbuf bytes.Buffer // HPACK encoder writes into this
	henc *hpack.Encoder
}

// clientStream is the state for a single HTTP/2 stream. One of these
// is created for each Transport.RoundTrip call.
type clientStream struct {
	cc *ClientConn

	// Fields of Request that we may access even after the response body is closed.
	ctx       context.Context
	reqCancel <-chan struct{}

	trace         *httptrace.ClientTrace // or nil
	ID            uint32
	bufPipe       pipe // buffered pipe with the flow-controlled response payload
	requestedGzip bool
	isHead        bool

	abortOnce sync.Once
	abort     chan struct{} // closed to signal stream should end immediately
	abortErr  error         // set if abort is closed

	peerClosed chan struct{} // closed when the peer sends an END_STREAM flag
	donec      chan struct{} // closed after the stream is in the closed state
	on100      chan struct{} // buffered; written to if a 100 is received

	respHeaderRecv chan struct{}  // closed when headers are received
	res            *http.Response // set if respHeaderRecv is closed

	flow        outflow // guarded by cc.mu
	inflow      inflow  // guarded by cc.mu
	bytesRemain int64   // -1 means unknown; owned by transportResponseBody.Read
	readErr     error   // sticky read error; owned by transportResponseBody.Read

	reqBody              io.ReadCloser
	reqBodyContentLength int64         // -1 means unknown
	reqBodyClosed        chan struct{} // guarded by cc.mu; non-nil on Close, closed when done

	// owned by writeRequest:
	sentEndStream bool // sent an END_STREAM flag to the peer
	sentHeaders   bool

	// owned by clientConnReadLoop:
	firstByte    bool  // got the first response byte
	pastHeaders  bool  // got first MetaHeadersFrame (actual headers)
	pastTrailers bool  // got optional second MetaHeadersFrame (trailers)
	num1xx       uint8 // number of 1xx responses seen
	readClosed   bool  // peer sent an END_STREAM flag
	readAborted  bool  // read loop reset the stream

	trailer    http.Header  // accumulated trailers
	resTrailer *http.Header // client's Response.Trailer
}

var got1xxFuncForTests func(int, textproto.MIMEHeader) error

// get1xxTraceFunc returns the value of request's httptrace.ClientTrace.Got1xxResponse func,
// if any. It returns nil if not set or if the Go version is too old.
func (cs *clientStream) get1xxTraceFunc() func(int, textproto.MIMEHeader) error {
	if fn := got1xxFuncForTests; fn != nil {
		return fn
	}
	return traceGot1xxResponseFunc(cs.trace)
}

func (cs *clientStream) abortStream(err error) {
	cs.cc.mu.Lock()
	defer cs.cc.mu.Unlock()
	cs.abortStreamLocked(err)
}

func (cs *clientStream) abortStreamLocked(err error) {
	cs.abortOnce.Do(func() {
		cs.abortErr = err
		close(cs.abort)
	})
	if cs.reqBody != nil {
		cs.closeReqBodyLocked()
	}
	// TODO(dneil): Clean up tests where cs.cc.cond is nil.
	if cs.cc.cond != nil {
		// Wake up writeRequestBody if it is waiting on flow control.
		cs.cc.cond.Broadcast()
	}
}

func (cs *clientStream) abortRequestBodyWrite() {
	cc := cs.cc
	cc.mu.Lock()
	defer cc.mu.Unlock()
	if cs.reqBody != nil && cs.reqBodyClosed == nil {
		cs.closeReqBodyLocked()
		cc.cond.Broadcast()
	}
}

func (cs *clientStream) closeReqBodyLocked() {
	if cs.reqBodyClosed != nil {
		return
	}
	cs.reqBodyClosed = make(chan struct{})
	reqBodyClosed := cs.reqBodyClosed
	go func() {
		cs.reqBody.Close()
		close(reqBodyClosed)
	}()
}

type stickyErrWriter struct {
	conn    net.Conn
	timeout time.Duration
	err     *error
}

func (sew stickyErrWriter) Write(p []byte) (n int, err error) {
	if *sew.err != nil {
		return 0, *sew.err
	}
	for {
		if sew.timeout != 0 {
			sew.conn.SetWriteDeadline(time.Now().Add(sew.timeout))
		}
		nn, err := sew.conn.Write(p[n:])
		n += nn
		if n < len(p) && nn > 0 && errors.Is(err, os.ErrDeadlineExceeded) {
			// Keep extending the deadline so long as we're making progress.
			continue
		}
		if sew.timeout != 0 {
			sew.conn.SetWriteDeadline(time.Time{})
		}
		*sew.err = err
		return n, err
	}
}

// noCachedConnError is the concrete type of ErrNoCachedConn, which
// needs to be detected by net/http regardless of whether it's its
// bundled version (in h2_bundle.go with a rewritten type name) or
// from a user's x/net/http2. As such, as it has a unique method name
// (IsHTTP2NoCachedConnError) that net/http sniffs for via func
// isNoCachedConnError.
type noCachedConnError struct{}

func (noCachedConnError) IsHTTP2NoCachedConnError() {}
func (noCachedConnError) Error() string             { return "http2: no cached connection was available" }

// isNoCachedConnError reports whether err is of type noCachedConnError
// or its equivalent renamed type in net/http2's h2_bundle.go. Both types
// may coexist in the same running program.
func isNoCachedConnError(err error) bool {
	_, ok := err.(interface{ IsHTTP2NoCachedConnError() })
	return ok
}

var ErrNoCachedConn error = noCachedConnError{}

// RoundTripOpt are options for the Transport.RoundTripOpt method.
type RoundTripOpt struct {
	// OnlyCachedConn controls whether RoundTripOpt may
	// create a new TCP connection. If set true and
	// no cached connection is available, RoundTripOpt
	// will return ErrNoCachedConn.
	OnlyCachedConn bool
}

func (t *Transport) RoundTrip(req *http.Request) (*http.Response, error) {
	return t.RoundTripOpt(req, RoundTripOpt{})
}

// authorityAddr returns a given authority (a host/IP, or host:port / ip:port)
// and returns a host:port. The port 443 is added if needed.
func authorityAddr(scheme string, authority string) (addr string) {
	host, port, err := net.SplitHostPort(authority)
	if err != nil { // authority didn't have a port
		host = authority
		port = ""
	}
	if port == "" { // authority's port was empty
		port = "443"
		if scheme == "http" {
			port = "80"
		}
	}
	if a, err := idna.ToASCII(host); err == nil {
		host = a
	}
	// IPv6 address literal, without a port:
	if strings.HasPrefix(host, "[") && strings.HasSuffix(host, "]") {
		return host + ":" + port
	}
	return net.JoinHostPort(host, port)
}

var retryBackoffHook func(time.Duration) *time.Timer

func backoffNewTimer(d time.Duration) *time.Timer {
	if retryBackoffHook != nil {
		return retryBackoffHook(d)
	}
	return time.NewTimer(d)
}

// RoundTripOpt is like RoundTrip, but takes options.
func (t *Transport) RoundTripOpt(req *http.Request, opt RoundTripOpt) (*http.Response, error) {
	if !(req.URL.Scheme == "https" || (req.URL.Scheme == "http" && t.AllowHTTP)) {
		return nil, errors.New("http2: unsupported scheme")
	}

	addr := authorityAddr(req.URL.Scheme, req.URL.Host)
	for retry := 0; ; retry++ {
		cc, err := t.connPool().GetClientConn(req, addr)
		if err != nil {
			t.vlogf("http2: Transport failed to get client conn for %s: %v", addr, err)
			return nil, err
		}
		reused := !atomic.CompareAndSwapUint32(&cc.reused, 0, 1)
		traceGotConn(req, cc, reused)
		res, err := cc.RoundTrip(req)
		if err != nil && retry <= 6 {
			roundTripErr := err
			if req, err = shouldRetryRequest(req, err); err == nil {
				// After the first retry, do exponential backoff with 10% jitter.
				if retry == 0 {
					t.vlogf("RoundTrip retrying after failure: %v", roundTripErr)
					continue
				}
				backoff := float64(uint(1) << (uint(retry) - 1))
				backoff += backoff * (0.1 * mathrand.Float64())
				d := time.Second * time.Duration(backoff)
				timer := backoffNewTimer(d)
				select {
				case <-timer.C:
					t.vlogf("RoundTrip retrying after failure: %v", roundTripErr)
					continue
				case <-req.Context().Done():
					timer.Stop()
					err = req.Context().Err()
				}
			}
		}
		if err != nil {
			t.vlogf("RoundTrip failure: %v", err)
			return nil, err
		}
		return res, nil
	}
}

// CloseIdleConnections closes any connections which were previously
// connected from previous requests but are now sitting idle.
// It does not interrupt any connections currently in use.
func (t *Transport) CloseIdleConnections() {
	if cp, ok := t.connPool().(clientConnPoolIdleCloser); ok {
		cp.closeIdleConnections()
	}
}

var (
	errClientConnClosed    = errors.New("http2: client conn is closed")
	errClientConnUnusable  = errors.New("http2: client conn not usable")
	errClientConnGotGoAway = errors.New("http2: Transport received Server's graceful shutdown GOAWAY")
)

// shouldRetryRequest is called by RoundTrip when a request fails to get
// response headers. It is always called with a non-nil error.
// It returns either a request to retry (either the same request, or a
// modified clone), or an error if the request can't be replayed.
func shouldRetryRequest(req *http.Request, err error) (*http.Request, error) {
	if !canRetryError(err) {
		return nil, err
	}
	// If the Body is nil (or http.NoBody), it's safe to reuse
	// this request and its Body.
	if req.Body == nil || req.Body == http.NoBody {
		return req, nil
	}

	// If the request body can be reset back to its original
	// state via the optional req.GetBody, do that.
	if req.GetBody != nil {
		body, err := req.GetBody()
		if err != nil {
			return nil, err
		}
		newReq := *req
		newReq.Body = body
		return &newReq, nil
	}

	// The Request.Body can't reset back to the beginning, but we
	// don't seem to have started to read from it yet, so reuse
	// the request directly.
	if err == errClientConnUnusable {
		return req, nil
	}

	return nil, fmt.Errorf("http2: Transport: cannot retry err [%v] after Request.Body was written; define Request.GetBody to avoid this error", err)
}

func canRetryError(err error) bool {
	if err == errClientConnUnusable || err == errClientConnGotGoAway {
		return true
	}
	if se, ok := err.(StreamError); ok {
		if se.Code == ErrCodeProtocol && se.Cause == errFromPeer {
			// See golang/go#47635, golang/go#42777
			return true
		}
		return se.Code == ErrCodeRefusedStream
	}
	return false
}

func (t *Transport) dialClientConn(ctx context.Context, addr string, singleUse bool) (*ClientConn, error) {
	host, _, err := net.SplitHostPort(addr)
	if err != nil {
		return nil, err
	}
	tconn, err := t.dialTLS(ctx, "tcp", addr, t.newTLSConfig(host))
	if err != nil {
		return nil, err
	}
	return t.newClientConn(tconn, singleUse)
}

func (t *Transport) newTLSConfig(host string) *tls.Config {
	cfg := new(tls.Config)
	if t.TLSClientConfig != nil {
		*cfg = *t.TLSClientConfig.Clone()
	}
	if !strSliceContains(cfg.NextProtos, NextProtoTLS) {
		cfg.NextProtos = append([]string{NextProtoTLS}, cfg.NextProtos...)
	}
	if cfg.ServerName == "" {
		cfg.ServerName = host
	}
	return cfg
}

func (t *Transport) dialTLS(ctx context.Context, network, addr string, tlsCfg *tls.Config) (net.Conn, error) {
	if t.DialTLSContext != nil {
		return t.DialTLSContext(ctx, network, addr, tlsCfg)
	} else if t.DialTLS != nil {
		return t.DialTLS(network, addr, tlsCfg)
	}

	tlsCn, err := t.dialTLSWithContext(ctx, network, addr, tlsCfg)
	if err != nil {
		return nil, err
	}
	state := tlsCn.ConnectionState()
	if p := state.NegotiatedProtocol; p != NextProtoTLS {
		return nil, fmt.Errorf("http2: unexpected ALPN protocol %q; want %q", p, NextProtoTLS)
	}
	if !state.NegotiatedProtocolIsMutual {
		return nil, errors.New("http2: could not negotiate protocol mutually")
	}
	return tlsCn, nil
}

// disableKeepAlives reports whether connections should be closed as
// soon as possible after handling the first request.
func (t *Transport) disableKeepAlives() bool {
	return t.t1 != nil && t.t1.DisableKeepAlives
}

func (t *Transport) expectContinueTimeout() time.Duration {
	if t.t1 == nil {
		return 0
	}
	return t.t1.ExpectContinueTimeout
}

func (t *Transport) maxDecoderHeaderTableSize() uint32 {
	if v := t.MaxDecoderHeaderTableSize; v > 0 {
		return v
	}
	return initialHeaderTableSize
}

func (t *Transport) maxEncoderHeaderTableSize() uint32 {
	if v := t.MaxEncoderHeaderTableSize; v > 0 {
		return v
	}
	return initialHeaderTableSize
}

func (t *Transport) NewClientConn(c net.Conn) (*ClientConn, error) {
	return t.newClientConn(c, t.disableKeepAlives())
}

func (t *Transport) newClientConn(c net.Conn, singleUse bool) (*ClientConn, error) {
	cc := &ClientConn{
		t:                     t,
		tconn:                 c,
		readerDone:            make(chan struct{}),
		nextStreamID:          1,
		maxFrameSize:          16 << 10,                    // spec default
		initialWindowSize:     65535,                       // spec default
		maxConcurrentStreams:  initialMaxConcurrentStreams, // "infinite", per spec. Use a smaller value until we have received server settings.
		peerMaxHeaderListSize: 0xffffffffffffffff,          // "infinite", per spec. Use 2^64-1 instead.
		streams:               make(map[uint32]*clientStream),
		singleUse:             singleUse,
		wantSettingsAck:       true,
		pings:                 make(map[[8]byte]chan struct{}),
		reqHeaderMu:           make(chan struct{}, 1),
	}
	if d := t.idleConnTimeout(); d != 0 {
		cc.idleTimeout = d
		cc.idleTimer = time.AfterFunc(d, cc.onIdleTimeout)
	}
	if VerboseLogs {
		t.vlogf("http2: Transport creating client conn %p to %v", cc, c.RemoteAddr())
	}

	cc.cond = sync.NewCond(&cc.mu)
	cc.flow.add(int32(initialWindowSize))

	// TODO: adjust this writer size to account for frame size +
	// MTU + crypto/tls record padding.
	cc.bw = bufio.NewWriter(stickyErrWriter{
		conn:    c,
		timeout: t.WriteByteTimeout,
		err:     &cc.werr,
	})
	cc.br = bufio.NewReader(c)
	cc.fr = NewFramer(cc.bw, cc.br)
	if t.maxFrameReadSize() != 0 {
		cc.fr.SetMaxReadFrameSize(t.maxFrameReadSize())
	}
	if t.CountError != nil {
		cc.fr.countError = t.CountError
	}
	maxHeaderTableSize := t.maxDecoderHeaderTableSize()
	cc.fr.ReadMetaHeaders = hpack.NewDecoder(maxHeaderTableSize, nil)
	cc.fr.MaxHeaderListSize = t.maxHeaderListSize()

	cc.henc = hpack.NewEncoder(&cc.hbuf)
	cc.henc.SetMaxDynamicTableSizeLimit(t.maxEncoderHeaderTableSize())
	cc.peerMaxHeaderTableSize = initialHeaderTableSize

	if t.AllowHTTP {
		cc.nextStreamID = 3
	}

	if cs, ok := c.(connectionStater); ok {
		state := cs.ConnectionState()
		cc.tlsState = &state
	}

	initialSettings := []Setting{
		{ID: SettingEnablePush, Val: 0},
		{ID: SettingInitialWindowSize, Val: transportDefaultStreamFlow},
	}
	if max := t.maxFrameReadSize(); max != 0 {
		initialSettings = append(initialSettings, Setting{ID: SettingMaxFrameSize, Val: max})
	}
	if max := t.maxHeaderListSize(); max != 0 {
		initialSettings = append(initialSettings, Setting{ID: SettingMaxHeaderListSize, Val: max})
	}
	if maxHeaderTableSize != initialHeaderTableSize {
		initialSettings = append(initialSettings, Setting{ID: SettingHeaderTableSize, Val: maxHeaderTableSize})
	}

	cc.bw.Write(clientPreface)
	cc.fr.WriteSettings(initialSettings...)
	cc.fr.WriteWindowUpdate(0, transportDefaultConnFlow)
	cc.inflow.init(transportDefaultConnFlow + initialWindowSize)
	cc.bw.Flush()
	if cc.werr != nil {
		cc.Close()
		return nil, cc.werr
	}

	go cc.readLoop()
	return cc, nil
}

func (cc *ClientConn) healthCheck() {
	pingTimeout := cc.t.pingTimeout()
	// We don't need to periodically ping in the health check, because the readLoop of ClientConn will
	// trigger the healthCheck again if there is no frame received.
	ctx, cancel := context.WithTimeout(context.Background(), pingTimeout)
	defer cancel()
	cc.vlogf("http2: Transport sending health check")
	err := cc.Ping(ctx)
	if err != nil {
		cc.vlogf("http2: Transport health check failure: %v", err)
		cc.closeForLostPing()
	} else {
		cc.vlogf("http2: Transport health check success")
	}
}

// SetDoNotReuse marks cc as not reusable for future HTTP requests.
func (cc *ClientConn) SetDoNotReuse() {
	cc.mu.Lock()
	defer cc.mu.Unlock()
	cc.doNotReuse = true
}

func (cc *ClientConn) setGoAway(f *GoAwayFrame) {
	cc.mu.Lock()
	defer cc.mu.Unlock()

	old := cc.goAway
	cc.goAway = f

	// Merge the previous and current GoAway error frames.
	if cc.goAwayDebug == "" {
		cc.goAwayDebug = string(f.DebugData())
	}
	if old != nil && old.ErrCode != ErrCodeNo {
		cc.goAway.ErrCode = old.ErrCode
	}
	last := f.LastStreamID
	for streamID, cs := range cc.streams {
		if streamID > last {
			cs.abortStreamLocked(errClientConnGotGoAway)
		}
	}
}

// CanTakeNewRequest reports whether the connection can take a new request,
// meaning it has not been closed or received or sent a GOAWAY.
//
// If the caller is going to immediately make a new request on this
// connection, use ReserveNewRequest instead.
func (cc *ClientConn) CanTakeNewRequest() bool {
	cc.mu.Lock()
	defer cc.mu.Unlock()
	return cc.canTakeNewRequestLocked()
}

// ReserveNewRequest is like CanTakeNewRequest but also reserves a
// concurrent stream in cc. The reservation is decremented on the
// next call to RoundTrip.
func (cc *ClientConn) ReserveNewRequest() bool {
	cc.mu.Lock()
	defer cc.mu.Unlock()
	if st := cc.idleStateLocked(); !st.canTakeNewRequest {
		return false
	}
	cc.streamsReserved++
	return true
}

// ClientConnState describes the state of a ClientConn.
type ClientConnState struct {
	// Closed is whether the connection is closed.
	Closed bool

	// Closing is whether the connection is in the process of
	// closing. It may be closing due to shutdown, being a
	// single-use connection, being marked as DoNotReuse, or
	// having received a GOAWAY frame.
	Closing bool

	// StreamsActive is how many streams are active.
	StreamsActive int

	// StreamsReserved is how many streams have been reserved via
	// ClientConn.ReserveNewRequest.
	StreamsReserved int

	// StreamsPending is how many requests have been sent in excess
	// of the peer's advertised MaxConcurrentStreams setting and
	// are waiting for other streams to complete.
	StreamsPending int

	// MaxConcurrentStreams is how many concurrent streams the
	// peer advertised as acceptable. Zero means no SETTINGS
	// frame has been received yet.
	MaxConcurrentStreams uint32

	// LastIdle, if non-zero, is when the connection last
	// transitioned to idle state.
	LastIdle time.Time
}

// State returns a snapshot of cc's state.
func (cc *ClientConn) State() ClientConnState {
	cc.wmu.Lock()
	maxConcurrent := cc.maxConcurrentStreams
	if !cc.seenSettings {
		maxConcurrent = 0
	}
	cc.wmu.Unlock()

	cc.mu.Lock()
	defer cc.mu.Unlock()
	return ClientConnState{
		Closed:               cc.closed,
		Closing:              cc.closing || cc.singleUse || cc.doNotReuse || cc.goAway != nil,
		StreamsActive:        len(cc.streams),
		StreamsReserved:      cc.streamsReserved,
		StreamsPending:       cc.pendingRequests,
		LastIdle:             cc.lastIdle,
		MaxConcurrentStreams: maxConcurrent,
	}
}

// clientConnIdleState describes the suitability of a client
// connection to initiate a new RoundTrip request.
type clientConnIdleState struct {
	canTakeNewRequest bool
}

func (cc *ClientConn) idleState() clientConnIdleState {
	cc.mu.Lock()
	defer cc.mu.Unlock()
	return cc.idleStateLocked()
}

func (cc *ClientConn) idleStateLocked() (st clientConnIdleState) {
	if cc.singleUse && cc.nextStreamID > 1 {
		return
	}
	var maxConcurrentOkay bool
	if cc.t.StrictMaxConcurrentStreams {
		// We'll tell the caller we can take a new request to
		// prevent the caller from dialing a new TCP
		// connection, but then we'll block later before
		// writing it.
		maxConcurrentOkay = true
	} else {
		maxConcurrentOkay = int64(len(cc.streams)+cc.streamsReserved+1) <= int64(cc.maxConcurrentStreams)
	}

	st.canTakeNewRequest = cc.goAway == nil && !cc.closed && !cc.closing && maxConcurrentOkay &&
		!cc.doNotReuse &&
		int64(cc.nextStreamID)+2*int64(cc.pendingRequests) < math.MaxInt32 &&
		!cc.tooIdleLocked()
	return
}

func (cc *ClientConn) canTakeNewRequestLocked() bool {
	st := cc.idleStateLocked()
	return st.canTakeNewRequest
}

// tooIdleLocked reports whether this connection has been been sitting idle
// for too much wall time.
func (cc *ClientConn) tooIdleLocked() bool {
	// The Round(0) strips the monontonic clock reading so the
	// times are compared based on their wall time. We don't want
	// to reuse a connection that's been sitting idle during
	// VM/laptop suspend if monotonic time was also frozen.
	return cc.idleTimeout != 0 && !cc.lastIdle.IsZero() && time.Since(cc.lastIdle.Round(0)) > cc.idleTimeout
}

// onIdleTimeout is called from a time.AfterFunc goroutine. It will
// only be called when we're idle, but because we're coming from a new
// goroutine, there could be a new request coming in at the same time,
// so this simply calls the synchronized closeIfIdle to shut down this
// connection. The timer could just call closeIfIdle, but this is more
// clear.
func (cc *ClientConn) onIdleTimeout() {
	cc.closeIfIdle()
}

func (cc *ClientConn) closeConn() {
	t := time.AfterFunc(250*time.Millisecond, cc.forceCloseConn)
	defer t.Stop()
	cc.tconn.Close()
}

// A tls.Conn.Close can hang for a long time if the peer is unresponsive.
// Try to shut it down more aggressively.
func (cc *ClientConn) forceCloseConn() {
	tc, ok := cc.tconn.(*tls.Conn)
	if !ok {
		return
	}
	if nc := tc.NetConn(); nc != nil {
		nc.Close()
	}
}

func (cc *ClientConn) closeIfIdle() {
	cc.mu.Lock()
	if len(cc.streams) > 0 || cc.streamsReserved > 0 {
		cc.mu.Unlock()
		return
	}
	cc.closed = true
	nextID := cc.nextStreamID
	// TODO: do clients send GOAWAY too? maybe? Just Close:
	cc.mu.Unlock()

	if VerboseLogs {
		cc.vlogf("http2: Transport closing idle conn %p (forSingleUse=%v, maxStream=%v)", cc, cc.singleUse, nextID-2)
	}
	cc.closeConn()
}

func (cc *ClientConn) isDoNotReuseAndIdle() bool {
	cc.mu.Lock()
	defer cc.mu.Unlock()
	return cc.doNotReuse && len(cc.streams) == 0
}

var shutdownEnterWaitStateHook = func() {}

// Shutdown gracefully closes the client connection, waiting for running streams to complete.
func (cc *ClientConn) Shutdown(ctx context.Context) error {
	if err := cc.sendGoAway(); err != nil {
		return err
	}
	// Wait for all in-flight streams to complete or connection to close
	done := make(chan struct{})
	cancelled := false // guarded by cc.mu
	go func() {
		cc.mu.Lock()
		defer cc.mu.Unlock()
		for {
			if len(cc.streams) == 0 || cc.closed {
				cc.closed = true
				close(done)
				break
			}
			if cancelled {
				break
			}
			cc.cond.Wait()
		}
	}()
	shutdownEnterWaitStateHook()
	select {
	case <-done:
		cc.closeConn()
		return nil
	case <-ctx.Done():
		cc.mu.Lock()
		// Free the goroutine above
		cancelled = true
		cc.cond.Broadcast()
		cc.mu.Unlock()
		return ctx.Err()
	}
}

func (cc *ClientConn) sendGoAway() error {
	cc.mu.Lock()
	closing := cc.closing
	cc.closing = true
	maxStreamID := cc.nextStreamID
	cc.mu.Unlock()
	if closing {
		// GOAWAY sent already
		return nil
	}

	cc.wmu.Lock()
	defer cc.wmu.Unlock()
	// Send a graceful shutdown frame to server
	if err := cc.fr.WriteGoAway(maxStreamID, ErrCodeNo, nil); err != nil {
		return err
	}
	if err := cc.bw.Flush(); err != nil {
		return err
	}
	// Prevent new requests
	return nil
}

// closes the client connection immediately. In-flight requests are interrupted.
// err is sent to streams.
func (cc *ClientConn) closeForError(err error) {
	cc.mu.Lock()
	cc.closed = true
	for _, cs := range cc.streams {
		cs.abortStreamLocked(err)
	}
	cc.cond.Broadcast()
	cc.mu.Unlock()
	cc.closeConn()
}

// Close closes the client connection immediately.
//
// In-flight requests are interrupted. For a graceful shutdown, use Shutdown instead.
func (cc *ClientConn) Close() error {
	err := errors.New("http2: client connection force closed via ClientConn.Close")
	cc.closeForError(err)
	return nil
}

// closes the client connection immediately. In-flight requests are interrupted.
func (cc *ClientConn) closeForLostPing() {
	err := errors.New("http2: client connection lost")
	if f := cc.t.CountError; f != nil {
		f("conn_close_lost_ping")
	}
	cc.closeForError(err)
}

// errRequestCanceled is a copy of net/http's errRequestCanceled because it's not
// exported. At least they'll be DeepEqual for h1-vs-h2 comparisons tests.
var errRequestCanceled = errors.New("net/http: request canceled")

func commaSeparatedTrailers(req *http.Request) (string, error) {
	keys := make([]string, 0, len(req.Trailer))
	for k := range req.Trailer {
		k = canonicalHeader(k)
		switch k {
		case "Transfer-Encoding", "Trailer", "Content-Length":
			return "", fmt.Errorf("invalid Trailer key %q", k)
		}
		keys = append(keys, k)
	}
	if len(keys) > 0 {
		sort.Strings(keys)
		return strings.Join(keys, ","), nil
	}
	return "", nil
}

func (cc *ClientConn) responseHeaderTimeout() time.Duration {
	if cc.t.t1 != nil {
		return cc.t.t1.ResponseHeaderTimeout
	}
	// No way to do this (yet?) with just an http2.Transport. Probably
	// no need. Request.Cancel this is the new way. We only need to support
	// this for compatibility with the old http.Transport fields when
	// we're doing transparent http2.
	return 0
}

// checkConnHeaders checks whether req has any invalid connection-level headers.
// per RFC 7540 section 8.1.2.2: Connection-Specific Header Fields.
// Certain headers are special-cased as okay but not transmitted later.
func checkConnHeaders(req *http.Request) error {
	if v := req.Header.Get("Upgrade"); v != "" {
		return fmt.Errorf("http2: invalid Upgrade request header: %q", req.Header["Upgrade"])
	}
	if vv := req.Header["Transfer-Encoding"]; len(vv) > 0 && (len(vv) > 1 || vv[0] != "" && vv[0] != "chunked") {
		return fmt.Errorf("http2: invalid Transfer-Encoding request header: %q", vv)
	}
	if vv := req.Header["Connection"]; len(vv) > 0 && (len(vv) > 1 || vv[0] != "" && !asciiEqualFold(vv[0], "close") && !asciiEqualFold(vv[0], "keep-alive")) {
		return fmt.Errorf("http2: invalid Connection request header: %q", vv)
	}
	return nil
}

// actualContentLength returns a sanitized version of
// req.ContentLength, where 0 actually means zero (not unknown) and -1
// means unknown.
func actualContentLength(req *http.Request) int64 {
	if req.Body == nil || req.Body == http.NoBody {
		return 0
	}
	if req.ContentLength != 0 {
		return req.ContentLength
	}
	return -1
}

func (cc *ClientConn) decrStreamReservations() {
	cc.mu.Lock()
	defer cc.mu.Unlock()
	cc.decrStreamReservationsLocked()
}

func (cc *ClientConn) decrStreamReservationsLocked() {
	if cc.streamsReserved > 0 {
		cc.streamsReserved--
	}
}

func (cc *ClientConn) RoundTrip(req *http.Request) (*http.Response, error) {
	ctx := req.Context()
	cs := &clientStream{
		cc:                   cc,
		ctx:                  ctx,
		reqCancel:            req.Cancel,
		isHead:               req.Method == "HEAD",
		reqBody:              req.Body,
		reqBodyContentLength: actualContentLength(req),
		trace:                httptrace.ContextClientTrace(ctx),
		peerClosed:           make(chan struct{}),
		abort:                make(chan struct{}),
		respHeaderRecv:       make(chan struct{}),
		donec:                make(chan struct{}),
	}
	go cs.doRequest(req)

	waitDone := func() error {
		select {
		case <-cs.donec:
			return nil
		case <-ctx.Done():
			return ctx.Err()
		case <-cs.reqCancel:
			return errRequestCanceled
		}
	}

	handleResponseHeaders := func() (*http.Response, error) {
		res := cs.res
		if res.StatusCode > 299 {
			// On error or status code 3xx, 4xx, 5xx, etc abort any
			// ongoing write, assuming that the server doesn't care
			// about our request body. If the server replied with 1xx or
			// 2xx, however, then assume the server DOES potentially
			// want our body (e.g. full-duplex streaming:
			// golang.org/issue/13444). If it turns out the server
			// doesn't, they'll RST_STREAM us soon enough. This is a
			// heuristic to avoid adding knobs to Transport. Hopefully
			// we can keep it.
			cs.abortRequestBodyWrite()
		}
		res.Request = req
		res.TLS = cc.tlsState
		if res.Body == noBody && actualContentLength(req) == 0 {
			// If there isn't a request or response body still being
			// written, then wait for the stream to be closed before
			// RoundTrip returns.
			if err := waitDone(); err != nil {
				return nil, err
			}
		}
		return res, nil
	}

	cancelRequest := func(cs *clientStream, err error) error {
		cs.cc.mu.Lock()
		bodyClosed := cs.reqBodyClosed
		cs.cc.mu.Unlock()
		// Wait for the request body to be closed.
		//
		// If nothing closed the body before now, abortStreamLocked
		// will have started a goroutine to close it.
		//
		// Closing the body before returning avoids a race condition
		// with net/http checking its readTrackingBody to see if the
		// body was read from or closed. See golang/go#60041.
		//
		// The body is closed in a separate goroutine without the
		// connection mutex held, but dropping the mutex before waiting
		// will keep us from holding it indefinitely if the body
		// close is slow for some reason.
		if bodyClosed != nil {
			<-bodyClosed
		}
		return err
	}

	for {
		select {
		case <-cs.respHeaderRecv:
			return handleResponseHeaders()
		case <-cs.abort:
			select {
			case <-cs.respHeaderRecv:
				// If both cs.respHeaderRecv and cs.abort are signaling,
				// pick respHeaderRecv. The server probably wrote the
				// response and immediately reset the stream.
				// golang.org/issue/49645
				return handleResponseHeaders()
			default:
				waitDone()
				return nil, cs.abortErr
			}
		case <-ctx.Done():
			err := ctx.Err()
			cs.abortStream(err)
			return nil, cancelRequest(cs, err)
		case <-cs.reqCancel:
			cs.abortStream(errRequestCanceled)
			return nil, cancelRequest(cs, errRequestCanceled)
		}
	}
}

// doRequest runs for the duration of the request lifetime.
//
// It sends the request and performs post-request cleanup (closing Request.Body, etc.).
func (cs *clientStream) doRequest(req *http.Request) {
	err := cs.writeRequest(req)
	cs.cleanupWriteRequest(err)
}

// writeRequest sends a request.
//
// It returns nil after the request is written, the response read,
// and the request stream is half-closed by the peer.
//
// It returns non-nil if the request ends otherwise.
// If the returned error is StreamError, the error Code may be used in resetting the stream.
func (cs *clientStream) writeRequest(req *http.Request) (err error) {
	cc := cs.cc
	ctx := cs.ctx

	if err := checkConnHeaders(req); err != nil {
		return err
	}

	// Acquire the new-request lock by writing to reqHeaderMu.
	// This lock guards the critical section covering allocating a new stream ID
	// (requires mu) and creating the stream (requires wmu).
	if cc.reqHeaderMu == nil {
		panic("RoundTrip on uninitialized ClientConn") // for tests
	}
	select {
	case cc.reqHeaderMu <- struct{}{}:
	case <-cs.reqCancel:
		return errRequestCanceled
	case <-ctx.Done():
		return ctx.Err()
	}

	cc.mu.Lock()
	if cc.idleTimer != nil {
		cc.idleTimer.Stop()
	}
	cc.decrStreamReservationsLocked()
	if err := cc.awaitOpenSlotForStreamLocked(cs); err != nil {
		cc.mu.Unlock()
		<-cc.reqHeaderMu
		return err
	}
	cc.addStreamLocked(cs) // assigns stream ID
	if isConnectionCloseRequest(req) {
		cc.doNotReuse = true
	}
	cc.mu.Unlock()

	// TODO(bradfitz): this is a copy of the logic in net/http. Unify somewhere?
	if !cc.t.disableCompression() &&
		req.Header.Get("Accept-Encoding") == "" &&
		req.Header.Get("Range") == "" &&
		!cs.isHead {
		// Request gzip only, not deflate. Deflate is ambiguous and
		// not as universally supported anyway.
		// See: https://zlib.net/zlib_faq.html#faq39
		//
		// Note that we don't request this for HEAD requests,
		// due to a bug in nginx:
		//   http://trac.nginx.org/nginx/ticket/358
		//   https://golang.org/issue/5522
		//
		// We don't request gzip if the request is for a range, since
		// auto-decoding a portion of a gzipped document will just fail
		// anyway. See https://golang.org/issue/8923
		cs.requestedGzip = true
	}

	continueTimeout := cc.t.expectContinueTimeout()
	if continueTimeout != 0 {
		if !httpguts.HeaderValuesContainsToken(req.Header["Expect"], "100-continue") {
			continueTimeout = 0
		} else {
			cs.on100 = make(chan struct{}, 1)
		}
	}

	// Past this point (where we send request headers), it is possible for
	// RoundTrip to return successfully. Since the RoundTrip contract permits
	// the caller to "mutate or reuse" the Request after closing the Response's Body,
	// we must take care when referencing the Request from here on.
	err = cs.encodeAndWriteHeaders(req)
	<-cc.reqHeaderMu
	if err != nil {
		return err
	}

<<<<<<< HEAD
	hasBody := cs.reqBodyContentLength != 0
	if !hasBody {
		cs.sentEndStream = true
	} else {
		if continueTimeout != 0 {
			traceWait100Continue(cs.trace)
			timer := time.NewTimer(continueTimeout)
			select {
			case <-timer.C:
				err = nil
			case <-cs.on100:
				err = nil
			case <-cs.abort:
				err = cs.abortErr
			case <-ctx.Done():
				err = ctx.Err()
			case <-cs.reqCancel:
				err = errRequestCanceled
			}
			timer.Stop()
			if err != nil {
				traceWroteRequest(cs.trace, err)
				return err
			}
		}
=======
	defer func() {
		cc.wmu.Lock()
		werr := cc.werr
		cc.wmu.Unlock()
		if werr != nil {
			cc.Close()
		}
	}()

	cc.wmu.Lock()
	endStream := !hasBody && !hasTrailers
	werr := cc.writeHeaders(cs.ID, endStream, int(cc.maxFrameSize), hdrs)
	cc.wmu.Unlock()
	traceWroteHeaders(cs.trace)
	cc.mu.Unlock()
>>>>>>> 81b4ea7a

		if err = cs.writeRequestBody(req); err != nil {
			if err != errStopReqBodyWrite {
				traceWroteRequest(cs.trace, err)
				return err
			}
		} else {
			cs.sentEndStream = true
		}
	}

	traceWroteRequest(cs.trace, err)

	var respHeaderTimer <-chan time.Time
	var respHeaderRecv chan struct{}
	if d := cc.responseHeaderTimeout(); d != 0 {
		timer := time.NewTimer(d)
		defer timer.Stop()
		respHeaderTimer = timer.C
		respHeaderRecv = cs.respHeaderRecv
	}
	// Wait until the peer half-closes its end of the stream,
	// or until the request is aborted (via context, error, or otherwise),
	// whichever comes first.
	for {
		select {
		case <-cs.peerClosed:
			return nil
		case <-respHeaderTimer:
			return errTimeout
		case <-respHeaderRecv:
			respHeaderRecv = nil
			respHeaderTimer = nil // keep waiting for END_STREAM
		case <-cs.abort:
			return cs.abortErr
		case <-ctx.Done():
			return ctx.Err()
		case <-cs.reqCancel:
			return errRequestCanceled
		}
	}
}

func (cs *clientStream) encodeAndWriteHeaders(req *http.Request) error {
	cc := cs.cc
	ctx := cs.ctx

	cc.wmu.Lock()
	defer cc.wmu.Unlock()

	// If the request was canceled while waiting for cc.mu, just quit.
	select {
	case <-cs.abort:
		return cs.abortErr
	case <-ctx.Done():
		return ctx.Err()
	case <-cs.reqCancel:
		return errRequestCanceled
	default:
	}

	// Encode headers.
	//
	// we send: HEADERS{1}, CONTINUATION{0,} + DATA{0,} (DATA is
	// sent by writeRequestBody below, along with any Trailers,
	// again in form HEADERS{1}, CONTINUATION{0,})
	trailers, err := commaSeparatedTrailers(req)
	if err != nil {
		return err
	}
	hasTrailers := trailers != ""
	contentLen := actualContentLength(req)
	hasBody := contentLen != 0
	hdrs, err := cc.encodeHeaders(req, cs.requestedGzip, trailers, contentLen)
	if err != nil {
		return err
	}

	// Write the request.
	endStream := !hasBody && !hasTrailers
	cs.sentHeaders = true
	err = cc.writeHeaders(cs.ID, endStream, int(cc.maxFrameSize), hdrs)
	traceWroteHeaders(cs.trace)
	return err
}

// cleanupWriteRequest performs post-request tasks.
//
// If err (the result of writeRequest) is non-nil and the stream is not closed,
// cleanupWriteRequest will send a reset to the peer.
func (cs *clientStream) cleanupWriteRequest(err error) {
	cc := cs.cc

	if cs.ID == 0 {
		// We were canceled before creating the stream, so return our reservation.
		cc.decrStreamReservations()
	}

	// TODO: write h12Compare test showing whether
	// Request.Body is closed by the Transport,
	// and in multiple cases: server replies <=299 and >299
	// while still writing request body
	cc.mu.Lock()
	mustCloseBody := false
	if cs.reqBody != nil && cs.reqBodyClosed == nil {
		mustCloseBody = true
		cs.reqBodyClosed = make(chan struct{})
	}
	bodyClosed := cs.reqBodyClosed
	cc.mu.Unlock()
	if mustCloseBody {
		cs.reqBody.Close()
		close(bodyClosed)
	}
	if bodyClosed != nil {
		<-bodyClosed
	}

	if err != nil && cs.sentEndStream {
		// If the connection is closed immediately after the response is read,
		// we may be aborted before finishing up here. If the stream was closed
		// cleanly on both sides, there is no error.
		select {
		case <-cs.peerClosed:
			err = nil
		default:
		}
	}
	if err != nil {
		cs.abortStream(err) // possibly redundant, but harmless
		if cs.sentHeaders {
			if se, ok := err.(StreamError); ok {
				if se.Cause != errFromPeer {
					cc.writeStreamReset(cs.ID, se.Code, err)
				}
			} else {
				cc.writeStreamReset(cs.ID, ErrCodeCancel, err)
			}
		}
		cs.bufPipe.CloseWithError(err) // no-op if already closed
	} else {
		if cs.sentHeaders && !cs.sentEndStream {
			cc.writeStreamReset(cs.ID, ErrCodeNo, nil)
		}
		cs.bufPipe.CloseWithError(errRequestCanceled)
	}
	if cs.ID != 0 {
		cc.forgetStreamID(cs.ID)
	}

	cc.wmu.Lock()
	werr := cc.werr
	cc.wmu.Unlock()
	if werr != nil {
		cc.Close()
	}

	close(cs.donec)
}

// awaitOpenSlotForStreamLocked waits until len(streams) < maxConcurrentStreams.
// Must hold cc.mu.
func (cc *ClientConn) awaitOpenSlotForStreamLocked(cs *clientStream) error {
	for {
		cc.lastActive = time.Now()
		if cc.closed || !cc.canTakeNewRequestLocked() {
			return errClientConnUnusable
		}
		cc.lastIdle = time.Time{}
		if int64(len(cc.streams)) < int64(cc.maxConcurrentStreams) {
			return nil
		}
		cc.pendingRequests++
		cc.cond.Wait()
		cc.pendingRequests--
		select {
		case <-cs.abort:
			return cs.abortErr
		default:
		}
	}
}

// requires cc.wmu be held
func (cc *ClientConn) writeHeaders(streamID uint32, endStream bool, maxFrameSize int, hdrs []byte) error {
	first := true // first frame written (HEADERS is first, then CONTINUATION)
	for len(hdrs) > 0 && cc.werr == nil {
		chunk := hdrs
		if len(chunk) > maxFrameSize {
			chunk = chunk[:maxFrameSize]
		}
		hdrs = hdrs[len(chunk):]
		endHeaders := len(hdrs) == 0
		if first {
			cc.fr.WriteHeaders(HeadersFrameParam{
				StreamID:      streamID,
				BlockFragment: chunk,
				EndStream:     endStream,
				EndHeaders:    endHeaders,
			})
			first = false
		} else {
			cc.fr.WriteContinuation(streamID, endHeaders, chunk)
		}
	}
	cc.bw.Flush()
	return cc.werr
}

// internal error values; they don't escape to callers
var (
	// abort request body write; don't send cancel
	errStopReqBodyWrite = errors.New("http2: aborting request body write")

	// abort request body write, but send stream reset of cancel.
	errStopReqBodyWriteAndCancel = errors.New("http2: canceling request")

	errReqBodyTooLong = errors.New("http2: request body larger than specified content length")
)

// frameScratchBufferLen returns the length of a buffer to use for
// outgoing request bodies to read/write to/from.
//
// It returns max(1, min(peer's advertised max frame size,
// Request.ContentLength+1, 512KB)).
func (cs *clientStream) frameScratchBufferLen(maxFrameSize int) int {
	const max = 512 << 10
	n := int64(maxFrameSize)
	if n > max {
		n = max
	}
	if cl := cs.reqBodyContentLength; cl != -1 && cl+1 < n {
		// Add an extra byte past the declared content-length to
		// give the caller's Request.Body io.Reader a chance to
		// give us more bytes than they declared, so we can catch it
		// early.
		n = cl + 1
	}
	if n < 1 {
		return 1
	}
	return int(n) // doesn't truncate; max is 512K
}

// Seven bufPools manage different frame sizes. This helps to avoid scenarios where long-running
// streaming requests using small frame sizes occupy large buffers initially allocated for prior
// requests needing big buffers. The size ranges are as follows:
// {0 KB, 16 KB], {16 KB, 32 KB], {32 KB, 64 KB], {64 KB, 128 KB], {128 KB, 256 KB],
// {256 KB, 512 KB], {512 KB, infinity}
// In practice, the maximum scratch buffer size should not exceed 512 KB due to
// frameScratchBufferLen(maxFrameSize), thus the "infinity pool" should never be used.
// It exists mainly as a safety measure, for potential future increases in max buffer size.
var bufPools [7]sync.Pool // of *[]byte
func bufPoolIndex(size int) int {
	if size <= 16384 {
		return 0
	}
	size -= 1
	bits := bits.Len(uint(size))
	index := bits - 14
	if index >= len(bufPools) {
		return len(bufPools) - 1
	}
	return index
}

func (cs *clientStream) writeRequestBody(req *http.Request) (err error) {
	cc := cs.cc
	body := cs.reqBody
	sentEnd := false // whether we sent the final DATA frame w/ END_STREAM

	hasTrailers := req.Trailer != nil
	remainLen := cs.reqBodyContentLength
	hasContentLen := remainLen != -1

	cc.mu.Lock()
	maxFrameSize := int(cc.maxFrameSize)
	cc.mu.Unlock()

	// Scratch buffer for reading into & writing from.
	scratchLen := cs.frameScratchBufferLen(maxFrameSize)
	var buf []byte
	index := bufPoolIndex(scratchLen)
	if bp, ok := bufPools[index].Get().(*[]byte); ok && len(*bp) >= scratchLen {
		defer bufPools[index].Put(bp)
		buf = *bp
	} else {
		buf = make([]byte, scratchLen)
		defer bufPools[index].Put(&buf)
	}

	var sawEOF bool
	for !sawEOF {
		n, err := body.Read(buf)
		if hasContentLen {
			remainLen -= int64(n)
			if remainLen == 0 && err == nil {
				// The request body's Content-Length was predeclared and
				// we just finished reading it all, but the underlying io.Reader
				// returned the final chunk with a nil error (which is one of
				// the two valid things a Reader can do at EOF). Because we'd prefer
				// to send the END_STREAM bit early, double-check that we're actually
				// at EOF. Subsequent reads should return (0, EOF) at this point.
				// If either value is different, we return an error in one of two ways below.
				var scratch [1]byte
				var n1 int
				n1, err = body.Read(scratch[:])
				remainLen -= int64(n1)
			}
			if remainLen < 0 {
				err = errReqBodyTooLong
				return err
			}
		}
		if err != nil {
			cc.mu.Lock()
			bodyClosed := cs.reqBodyClosed != nil
			cc.mu.Unlock()
			switch {
			case bodyClosed:
				return errStopReqBodyWrite
			case err == io.EOF:
				sawEOF = true
				err = nil
			default:
				return err
			}
		}

		remain := buf[:n]
		for len(remain) > 0 && err == nil {
			var allowed int32
			allowed, err = cs.awaitFlowControl(len(remain))
			if err != nil {
				return err
			}
			cc.wmu.Lock()
			data := remain[:allowed]
			remain = remain[allowed:]
			sentEnd = sawEOF && len(remain) == 0 && !hasTrailers
			err = cc.fr.WriteData(cs.ID, sentEnd, data)
			if err == nil {
				// TODO(bradfitz): this flush is for latency, not bandwidth.
				// Most requests won't need this. Make this opt-in or
				// opt-out?  Use some heuristic on the body type? Nagel-like
				// timers?  Based on 'n'? Only last chunk of this for loop,
				// unless flow control tokens are low? For now, always.
				// If we change this, see comment below.
				err = cc.bw.Flush()
			}
			cc.wmu.Unlock()
		}
		if err != nil {
			return err
		}
	}

	if sentEnd {
		// Already sent END_STREAM (which implies we have no
		// trailers) and flushed, because currently all
		// WriteData frames above get a flush. So we're done.
		return nil
	}

	// Since the RoundTrip contract permits the caller to "mutate or reuse"
	// a request after the Response's Body is closed, verify that this hasn't
	// happened before accessing the trailers.
	cc.mu.Lock()
	trailer := req.Trailer
	err = cs.abortErr
	cc.mu.Unlock()
	if err != nil {
		return err
	}

	cc.wmu.Lock()
	defer cc.wmu.Unlock()
	var trls []byte
	if len(trailer) > 0 {
		trls, err = cc.encodeTrailers(trailer)
		if err != nil {
			return err
		}
	}

	// Two ways to send END_STREAM: either with trailers, or
	// with an empty DATA frame.
	if len(trls) > 0 {
		err = cc.writeHeaders(cs.ID, true, maxFrameSize, trls)
	} else {
		err = cc.fr.WriteData(cs.ID, true, nil)
	}
	if ferr := cc.bw.Flush(); ferr != nil && err == nil {
		err = ferr
	}
	return err
}

// awaitFlowControl waits for [1, min(maxBytes, cc.cs.maxFrameSize)] flow
// control tokens from the server.
// It returns either the non-zero number of tokens taken or an error
// if the stream is dead.
func (cs *clientStream) awaitFlowControl(maxBytes int) (taken int32, err error) {
	cc := cs.cc
	ctx := cs.ctx
	cc.mu.Lock()
	defer cc.mu.Unlock()
	for {
		if cc.closed {
			return 0, errClientConnClosed
		}
		if cs.reqBodyClosed != nil {
			return 0, errStopReqBodyWrite
		}
		select {
		case <-cs.abort:
			return 0, cs.abortErr
		case <-ctx.Done():
			return 0, ctx.Err()
		case <-cs.reqCancel:
			return 0, errRequestCanceled
		default:
		}
		if a := cs.flow.available(); a > 0 {
			take := a
			if int(take) > maxBytes {

				take = int32(maxBytes) // can't truncate int; take is int32
			}
			if take > int32(cc.maxFrameSize) {
				take = int32(cc.maxFrameSize)
			}
			cs.flow.take(take)
			return take, nil
		}
		cc.cond.Wait()
	}
}

var errNilRequestURL = errors.New("http2: Request.URI is nil")

// requires cc.wmu be held.
func (cc *ClientConn) encodeHeaders(req *http.Request, addGzipHeader bool, trailers string, contentLength int64) ([]byte, error) {
	cc.hbuf.Reset()
	if req.URL == nil {
		return nil, errNilRequestURL
	}

	host := req.Host
	if host == "" {
		host = req.URL.Host
	}
	host, err := httpguts.PunycodeHostPort(host)
	if err != nil {
		return nil, err
	}
	if !httpguts.ValidHostHeader(host) {
		return nil, errors.New("http2: invalid Host header")
	}

	var path string
	if req.Method != "CONNECT" {
		path = req.URL.RequestURI()
		if !validPseudoPath(path) {
			orig := path
			path = strings.TrimPrefix(path, req.URL.Scheme+"://"+host)
			if !validPseudoPath(path) {
				if req.URL.Opaque != "" {
					return nil, fmt.Errorf("invalid request :path %q from URL.Opaque = %q", orig, req.URL.Opaque)
				} else {
					return nil, fmt.Errorf("invalid request :path %q", orig)
				}
			}
		}
	}

	// Check for any invalid headers and return an error before we
	// potentially pollute our hpack state. (We want to be able to
	// continue to reuse the hpack encoder for future requests)
	for k, vv := range req.Header {
		if !httpguts.ValidHeaderFieldName(k) {
			return nil, fmt.Errorf("invalid HTTP header name %q", k)
		}
		for _, v := range vv {
			if !httpguts.ValidHeaderFieldValue(v) {
				// Don't include the value in the error, because it may be sensitive.
				return nil, fmt.Errorf("invalid HTTP header value for header %q", k)
			}
		}
	}

	enumerateHeaders := func(f func(name, value string)) {
		// 8.1.2.3 Request Pseudo-Header Fields
		// The :path pseudo-header field includes the path and query parts of the
		// target URI (the path-absolute production and optionally a '?' character
		// followed by the query production, see Sections 3.3 and 3.4 of
		// [RFC3986]).
		f(":authority", host)
		m := req.Method
		if m == "" {
			m = http.MethodGet
		}
		f(":method", m)
		if req.Method != "CONNECT" {
			f(":path", path)
			f(":scheme", req.URL.Scheme)
		}
		if trailers != "" {
			f("trailer", trailers)
		}

		var didUA bool
		for k, vv := range req.Header {
			if asciiEqualFold(k, "host") || asciiEqualFold(k, "content-length") {
				// Host is :authority, already sent.
				// Content-Length is automatic, set below.
				continue
			} else if asciiEqualFold(k, "connection") ||
				asciiEqualFold(k, "proxy-connection") ||
				asciiEqualFold(k, "transfer-encoding") ||
				asciiEqualFold(k, "upgrade") ||
				asciiEqualFold(k, "keep-alive") {
				// Per 8.1.2.2 Connection-Specific Header
				// Fields, don't send connection-specific
				// fields. We have already checked if any
				// are error-worthy so just ignore the rest.
				continue
			} else if asciiEqualFold(k, "user-agent") {
				// Match Go's http1 behavior: at most one
				// User-Agent. If set to nil or empty string,
				// then omit it. Otherwise if not mentioned,
				// include the default (below).
				didUA = true
				if len(vv) < 1 {
					continue
				}
				vv = vv[:1]
				if vv[0] == "" {
					continue
				}
			} else if asciiEqualFold(k, "cookie") {
				// Per 8.1.2.5 To allow for better compression efficiency, the
				// Cookie header field MAY be split into separate header fields,
				// each with one or more cookie-pairs.
				for _, v := range vv {
					for {
						p := strings.IndexByte(v, ';')
						if p < 0 {
							break
						}
						f("cookie", v[:p])
						p++
						// strip space after semicolon if any.
						for p+1 <= len(v) && v[p] == ' ' {
							p++
						}
						v = v[p:]
					}
					if len(v) > 0 {
						f("cookie", v)
					}
				}
				continue
			}

			for _, v := range vv {
				f(k, v)
			}
		}
		if shouldSendReqContentLength(req.Method, contentLength) {
			f("content-length", strconv.FormatInt(contentLength, 10))
		}
		if addGzipHeader {
			f("accept-encoding", "gzip")
		}
		if !didUA {
			f("user-agent", defaultUserAgent)
		}
	}

	// Do a first pass over the headers counting bytes to ensure
	// we don't exceed cc.peerMaxHeaderListSize. This is done as a
	// separate pass before encoding the headers to prevent
	// modifying the hpack state.
	hlSize := uint64(0)
	enumerateHeaders(func(name, value string) {
		hf := hpack.HeaderField{Name: name, Value: value}
		hlSize += uint64(hf.Size())
	})

	if hlSize > cc.peerMaxHeaderListSize {
		return nil, errRequestHeaderListSize
	}

	trace := httptrace.ContextClientTrace(req.Context())
	traceHeaders := traceHasWroteHeaderField(trace)

	// Header list size is ok. Write the headers.
	enumerateHeaders(func(name, value string) {
		name, ascii := lowerHeader(name)
		if !ascii {
			// Skip writing invalid headers. Per RFC 7540, Section 8.1.2, header
			// field names have to be ASCII characters (just as in HTTP/1.x).
			return
		}
		cc.writeHeader(name, value)
		if traceHeaders {
			traceWroteHeaderField(trace, name, value)
		}
	})

	return cc.hbuf.Bytes(), nil
}

// shouldSendReqContentLength reports whether the http2.Transport should send
// a "content-length" request header. This logic is basically a copy of the net/http
// transferWriter.shouldSendContentLength.
// The contentLength is the corrected contentLength (so 0 means actually 0, not unknown).
// -1 means unknown.
func shouldSendReqContentLength(method string, contentLength int64) bool {
	if contentLength > 0 {
		return true
	}
	if contentLength < 0 {
		return false
	}
	// For zero bodies, whether we send a content-length depends on the method.
	// It also kinda doesn't matter for http2 either way, with END_STREAM.
	switch method {
	case "POST", "PUT", "PATCH":
		return true
	default:
		return false
	}
}

// requires cc.wmu be held.
func (cc *ClientConn) encodeTrailers(trailer http.Header) ([]byte, error) {
	cc.hbuf.Reset()

	hlSize := uint64(0)
	for k, vv := range trailer {
		for _, v := range vv {
			hf := hpack.HeaderField{Name: k, Value: v}
			hlSize += uint64(hf.Size())
		}
	}
	if hlSize > cc.peerMaxHeaderListSize {
		return nil, errRequestHeaderListSize
	}

	for k, vv := range trailer {
		lowKey, ascii := lowerHeader(k)
		if !ascii {
			// Skip writing invalid headers. Per RFC 7540, Section 8.1.2, header
			// field names have to be ASCII characters (just as in HTTP/1.x).
			continue
		}
		// Transfer-Encoding, etc.. have already been filtered at the
		// start of RoundTrip
		for _, v := range vv {
			cc.writeHeader(lowKey, v)
		}
	}
	return cc.hbuf.Bytes(), nil
}

func (cc *ClientConn) writeHeader(name, value string) {
	if VerboseLogs {
		log.Printf("http2: Transport encoding header %q = %q", name, value)
	}
	cc.henc.WriteField(hpack.HeaderField{Name: name, Value: value})
}

type resAndError struct {
	_   incomparable
	res *http.Response
	err error
}

// requires cc.mu be held.
func (cc *ClientConn) addStreamLocked(cs *clientStream) {
	cs.flow.add(int32(cc.initialWindowSize))
	cs.flow.setConnFlow(&cc.flow)
	cs.inflow.init(transportDefaultStreamFlow)
	cs.ID = cc.nextStreamID
	cc.nextStreamID += 2
	cc.streams[cs.ID] = cs
	if cs.ID == 0 {
		panic("assigned stream ID 0")
	}
}

func (cc *ClientConn) forgetStreamID(id uint32) {
	cc.mu.Lock()
	slen := len(cc.streams)
	delete(cc.streams, id)
	if len(cc.streams) != slen-1 {
		panic("forgetting unknown stream id")
	}
	cc.lastActive = time.Now()
	if len(cc.streams) == 0 && cc.idleTimer != nil {
		cc.idleTimer.Reset(cc.idleTimeout)
		cc.lastIdle = time.Now()
	}
	// Wake up writeRequestBody via clientStream.awaitFlowControl and
	// wake up RoundTrip if there is a pending request.
	cc.cond.Broadcast()

	closeOnIdle := cc.singleUse || cc.doNotReuse || cc.t.disableKeepAlives() || cc.goAway != nil
	if closeOnIdle && cc.streamsReserved == 0 && len(cc.streams) == 0 {
		if VerboseLogs {
			cc.vlogf("http2: Transport closing idle conn %p (forSingleUse=%v, maxStream=%v)", cc, cc.singleUse, cc.nextStreamID-2)
		}
		cc.closed = true
		defer cc.closeConn()
	}

	cc.mu.Unlock()
}

// clientConnReadLoop is the state owned by the clientConn's frame-reading readLoop.
type clientConnReadLoop struct {
	_  incomparable
	cc *ClientConn
}

// readLoop runs in its own goroutine and reads and dispatches frames.
func (cc *ClientConn) readLoop() {
	rl := &clientConnReadLoop{cc: cc}
	defer rl.cleanup()
	cc.readerErr = rl.run()
	if ce, ok := cc.readerErr.(ConnectionError); ok {
		cc.wmu.Lock()
		cc.fr.WriteGoAway(0, ErrCode(ce), nil)
		cc.wmu.Unlock()
	}
}

// GoAwayError is returned by the Transport when the server closes the
// TCP connection after sending a GOAWAY frame.
type GoAwayError struct {
	LastStreamID uint32
	ErrCode      ErrCode
	DebugData    string
}

func (e GoAwayError) Error() string {
	return fmt.Sprintf("http2: server sent GOAWAY and closed the connection; LastStreamID=%v, ErrCode=%v, debug=%q",
		e.LastStreamID, e.ErrCode, e.DebugData)
}

func isEOFOrNetReadError(err error) bool {
	if err == io.EOF {
		return true
	}
	ne, ok := err.(*net.OpError)
	return ok && ne.Op == "read"
}

func (rl *clientConnReadLoop) cleanup() {
	cc := rl.cc
	cc.t.connPool().MarkDead(cc)
	defer cc.closeConn()
	defer close(cc.readerDone)

	if cc.idleTimer != nil {
		cc.idleTimer.Stop()
	}

	// Close any response bodies if the server closes prematurely.
	// TODO: also do this if we've written the headers but not
	// gotten a response yet.
	err := cc.readerErr
	cc.mu.Lock()
	if cc.goAway != nil && isEOFOrNetReadError(err) {
		err = GoAwayError{
			LastStreamID: cc.goAway.LastStreamID,
			ErrCode:      cc.goAway.ErrCode,
			DebugData:    cc.goAwayDebug,
		}
	} else if err == io.EOF {
		err = io.ErrUnexpectedEOF
	}
	cc.closed = true

	for _, cs := range cc.streams {
		select {
		case <-cs.peerClosed:
			// The server closed the stream before closing the conn,
			// so no need to interrupt it.
		default:
			cs.abortStreamLocked(err)
		}
	}
	cc.cond.Broadcast()
	cc.mu.Unlock()
}

// countReadFrameError calls Transport.CountError with a string
// representing err.
func (cc *ClientConn) countReadFrameError(err error) {
	f := cc.t.CountError
	if f == nil || err == nil {
		return
	}
	if ce, ok := err.(ConnectionError); ok {
		errCode := ErrCode(ce)
		f(fmt.Sprintf("read_frame_conn_error_%s", errCode.stringToken()))
		return
	}
	if errors.Is(err, io.EOF) {
		f("read_frame_eof")
		return
	}
	if errors.Is(err, io.ErrUnexpectedEOF) {
		f("read_frame_unexpected_eof")
		return
	}
	if errors.Is(err, ErrFrameTooLarge) {
		f("read_frame_too_large")
		return
	}
	f("read_frame_other")
}

func (rl *clientConnReadLoop) run() error {
	cc := rl.cc
	gotSettings := false
	readIdleTimeout := cc.t.ReadIdleTimeout
	var t *time.Timer
	if readIdleTimeout != 0 {
		t = time.AfterFunc(readIdleTimeout, cc.healthCheck)
		defer t.Stop()
	}
	for {
		f, err := cc.fr.ReadFrame()
		if t != nil {
			t.Reset(readIdleTimeout)
		}
		if err != nil {
			cc.vlogf("http2: Transport readFrame error on conn %p: (%T) %v", cc, err, err)
		}
		if se, ok := err.(StreamError); ok {
			if cs := rl.streamByID(se.StreamID); cs != nil {
				if se.Cause == nil {
					se.Cause = cc.fr.errDetail
				}
				rl.endStreamError(cs, se)
			}
			continue
		} else if err != nil {
			cc.countReadFrameError(err)
			return err
		}
		if VerboseLogs {
			cc.vlogf("http2: Transport received %s", summarizeFrame(f))
		}
		if !gotSettings {
			if _, ok := f.(*SettingsFrame); !ok {
				cc.logf("protocol error: received %T before a SETTINGS frame", f)
				return ConnectionError(ErrCodeProtocol)
			}
			gotSettings = true
		}

		switch f := f.(type) {
		case *MetaHeadersFrame:
			err = rl.processHeaders(f)
		case *DataFrame:
			err = rl.processData(f)
		case *GoAwayFrame:
			err = rl.processGoAway(f)
		case *RSTStreamFrame:
			err = rl.processResetStream(f)
		case *SettingsFrame:
			err = rl.processSettings(f)
		case *PushPromiseFrame:
			err = rl.processPushPromise(f)
		case *WindowUpdateFrame:
			err = rl.processWindowUpdate(f)
		case *PingFrame:
			err = rl.processPing(f)
		default:
			cc.logf("Transport: unhandled response frame type %T", f)
		}
		if err != nil {
			if VerboseLogs {
				cc.vlogf("http2: Transport conn %p received error from processing frame %v: %v", cc, summarizeFrame(f), err)
			}
			return err
		}
	}
}

func (rl *clientConnReadLoop) processHeaders(f *MetaHeadersFrame) error {
	cs := rl.streamByID(f.StreamID)
	if cs == nil {
		// We'd get here if we canceled a request while the
		// server had its response still in flight. So if this
		// was just something we canceled, ignore it.
		return nil
	}
	if cs.readClosed {
		rl.endStreamError(cs, StreamError{
			StreamID: f.StreamID,
			Code:     ErrCodeProtocol,
			Cause:    errors.New("protocol error: headers after END_STREAM"),
		})
		return nil
	}
	if !cs.firstByte {
		if cs.trace != nil {
			// TODO(bradfitz): move first response byte earlier,
			// when we first read the 9 byte header, not waiting
			// until all the HEADERS+CONTINUATION frames have been
			// merged. This works for now.
			traceFirstResponseByte(cs.trace)
		}
		cs.firstByte = true
	}
	if !cs.pastHeaders {
		cs.pastHeaders = true
	} else {
		return rl.processTrailers(cs, f)
	}

	res, err := rl.handleResponse(cs, f)
	if err != nil {
		if _, ok := err.(ConnectionError); ok {
			return err
		}
		// Any other error type is a stream error.
		rl.endStreamError(cs, StreamError{
			StreamID: f.StreamID,
			Code:     ErrCodeProtocol,
			Cause:    err,
		})
		return nil // return nil from process* funcs to keep conn alive
	}
	if res == nil {
		// (nil, nil) special case. See handleResponse docs.
		return nil
	}
	cs.resTrailer = &res.Trailer
	cs.res = res
	close(cs.respHeaderRecv)
	if f.StreamEnded() {
		rl.endStream(cs)
	}
	return nil
}

// may return error types nil, or ConnectionError. Any other error value
// is a StreamError of type ErrCodeProtocol. The returned error in that case
// is the detail.
//
// As a special case, handleResponse may return (nil, nil) to skip the
// frame (currently only used for 1xx responses).
func (rl *clientConnReadLoop) handleResponse(cs *clientStream, f *MetaHeadersFrame) (*http.Response, error) {
	if f.Truncated {
		return nil, errResponseHeaderListSize
	}

	status := f.PseudoValue("status")
	if status == "" {
		return nil, errors.New("malformed response from server: missing status pseudo header")
	}
	statusCode, err := strconv.Atoi(status)
	if err != nil {
		return nil, errors.New("malformed response from server: malformed non-numeric status pseudo header")
	}

	regularFields := f.RegularFields()
	strs := make([]string, len(regularFields))
	header := make(http.Header, len(regularFields))
	res := &http.Response{
		Proto:      "HTTP/2.0",
		ProtoMajor: 2,
		Header:     header,
		StatusCode: statusCode,
		Status:     status + " " + http.StatusText(statusCode),
	}
	for _, hf := range regularFields {
		key := canonicalHeader(hf.Name)
		if key == "Trailer" {
			t := res.Trailer
			if t == nil {
				t = make(http.Header)
				res.Trailer = t
			}
			foreachHeaderElement(hf.Value, func(v string) {
				t[canonicalHeader(v)] = nil
			})
		} else {
			vv := header[key]
			if vv == nil && len(strs) > 0 {
				// More than likely this will be a single-element key.
				// Most headers aren't multi-valued.
				// Set the capacity on strs[0] to 1, so any future append
				// won't extend the slice into the other strings.
				vv, strs = strs[:1:1], strs[1:]
				vv[0] = hf.Value
				header[key] = vv
			} else {
				header[key] = append(vv, hf.Value)
			}
		}
	}

	if statusCode >= 100 && statusCode <= 199 {
		if f.StreamEnded() {
			return nil, errors.New("1xx informational response with END_STREAM flag")
		}
		cs.num1xx++
		const max1xxResponses = 5 // arbitrary bound on number of informational responses, same as net/http
		if cs.num1xx > max1xxResponses {
			return nil, errors.New("http2: too many 1xx informational responses")
		}
		if fn := cs.get1xxTraceFunc(); fn != nil {
			if err := fn(statusCode, textproto.MIMEHeader(header)); err != nil {
				return nil, err
			}
		}
		if statusCode == 100 {
			traceGot100Continue(cs.trace)
			select {
			case cs.on100 <- struct{}{}:
			default:
			}
		}
		cs.pastHeaders = false // do it all again
		return nil, nil
	}

<<<<<<< HEAD
	res.ContentLength = -1
	if clens := res.Header["Content-Length"]; len(clens) == 1 {
		if cl, err := strconv.ParseUint(clens[0], 10, 63); err == nil {
			res.ContentLength = int64(cl)
		} else {
=======
	streamEnded := f.StreamEnded()
	isHead := cs.req.Method == "HEAD"
	if !streamEnded || isHead {
		res.ContentLength = -1
		if clens := res.Header["Content-Length"]; len(clens) == 1 {
			if cl, err := strconv.ParseUint(clens[0], 10, 63); err == nil {
				res.ContentLength = int64(cl)
			} else {
				// TODO: care? unlike http/1, it won't mess up our framing, so it's
				// more safe smuggling-wise to ignore.
			}
		} else if len(clens) > 1 {
>>>>>>> 81b4ea7a
			// TODO: care? unlike http/1, it won't mess up our framing, so it's
			// more safe smuggling-wise to ignore.
		}
	} else if len(clens) > 1 {
		// TODO: care? unlike http/1, it won't mess up our framing, so it's
		// more safe smuggling-wise to ignore.
	} else if f.StreamEnded() && !cs.isHead {
		res.ContentLength = 0
	}

	if cs.isHead {
		res.Body = noBody
		return res, nil
	}

	if f.StreamEnded() {
		if res.ContentLength > 0 {
			res.Body = missingBody{}
		} else {
			res.Body = noBody
		}
		return res, nil
	}

	cs.bufPipe.setBuffer(&dataBuffer{expected: res.ContentLength})
	cs.bytesRemain = res.ContentLength
	res.Body = transportResponseBody{cs}

	if cs.requestedGzip && asciiEqualFold(res.Header.Get("Content-Encoding"), "gzip") {
		res.Header.Del("Content-Encoding")
		res.Header.Del("Content-Length")
		res.ContentLength = -1
		res.Body = &gzipReader{body: res.Body}
		res.Uncompressed = true
	}
	return res, nil
}

func (rl *clientConnReadLoop) processTrailers(cs *clientStream, f *MetaHeadersFrame) error {
	if cs.pastTrailers {
		// Too many HEADERS frames for this stream.
		return ConnectionError(ErrCodeProtocol)
	}
	cs.pastTrailers = true
	if !f.StreamEnded() {
		// We expect that any headers for trailers also
		// has END_STREAM.
		return ConnectionError(ErrCodeProtocol)
	}
	if len(f.PseudoFields()) > 0 {
		// No pseudo header fields are defined for trailers.
		// TODO: ConnectionError might be overly harsh? Check.
		return ConnectionError(ErrCodeProtocol)
	}

	trailer := make(http.Header)
	for _, hf := range f.RegularFields() {
		key := canonicalHeader(hf.Name)
		trailer[key] = append(trailer[key], hf.Value)
	}
	cs.trailer = trailer

	rl.endStream(cs)
	return nil
}

// transportResponseBody is the concrete type of Transport.RoundTrip's
// Response.Body. It is an io.ReadCloser.
type transportResponseBody struct {
	cs *clientStream
}

func (b transportResponseBody) Read(p []byte) (n int, err error) {
	cs := b.cs
	cc := cs.cc

	if cs.readErr != nil {
		return 0, cs.readErr
	}
	n, err = b.cs.bufPipe.Read(p)
	if cs.bytesRemain != -1 {
		if int64(n) > cs.bytesRemain {
			n = int(cs.bytesRemain)
			if err == nil {
				err = errors.New("net/http: server replied with more than declared Content-Length; truncated")
				cs.abortStream(err)
			}
			cs.readErr = err
			return int(cs.bytesRemain), err
		}
		cs.bytesRemain -= int64(n)
		if err == io.EOF && cs.bytesRemain > 0 {
			err = io.ErrUnexpectedEOF
			cs.readErr = err
			return n, err
		}
	}
	if n == 0 {
		// No flow control tokens to send back.
		return
	}

	cc.mu.Lock()
	connAdd := cc.inflow.add(n)
	var streamAdd int32
	if err == nil { // No need to refresh if the stream is over or failed.
		streamAdd = cs.inflow.add(n)
	}
	cc.mu.Unlock()

	if connAdd != 0 || streamAdd != 0 {
		cc.wmu.Lock()
		defer cc.wmu.Unlock()
		if connAdd != 0 {
			cc.fr.WriteWindowUpdate(0, mustUint31(connAdd))
		}
		if streamAdd != 0 {
			cc.fr.WriteWindowUpdate(cs.ID, mustUint31(streamAdd))
		}
		cc.bw.Flush()
	}
	return
}

var errClosedResponseBody = errors.New("http2: response body closed")

func (b transportResponseBody) Close() error {
	cs := b.cs
	cc := cs.cc

	cs.bufPipe.BreakWithError(errClosedResponseBody)
	cs.abortStream(errClosedResponseBody)

	unread := cs.bufPipe.Len()
	if unread > 0 {
		cc.mu.Lock()
		// Return connection-level flow control.
		connAdd := cc.inflow.add(unread)
		cc.mu.Unlock()

		// TODO(dneil): Acquiring this mutex can block indefinitely.
		// Move flow control return to a goroutine?
		cc.wmu.Lock()
		// Return connection-level flow control.
		if connAdd > 0 {
			cc.fr.WriteWindowUpdate(0, uint32(connAdd))
		}
		cc.bw.Flush()
		cc.wmu.Unlock()
	}

	select {
	case <-cs.donec:
	case <-cs.ctx.Done():
		// See golang/go#49366: The net/http package can cancel the
		// request context after the response body is fully read.
		// Don't treat this as an error.
		return nil
	case <-cs.reqCancel:
		return errRequestCanceled
	}
	return nil
}

func (rl *clientConnReadLoop) processData(f *DataFrame) error {
	cc := rl.cc
	cs := rl.streamByID(f.StreamID)
	data := f.Data()
	if cs == nil {
		cc.mu.Lock()
		neverSent := cc.nextStreamID
		cc.mu.Unlock()
		if f.StreamID >= neverSent {
			// We never asked for this.
			cc.logf("http2: Transport received unsolicited DATA frame; closing connection")
			return ConnectionError(ErrCodeProtocol)
		}
		// We probably did ask for this, but canceled. Just ignore it.
		// TODO: be stricter here? only silently ignore things which
		// we canceled, but not things which were closed normally
		// by the peer? Tough without accumulating too much state.

		// But at least return their flow control:
		if f.Length > 0 {
			cc.mu.Lock()
			ok := cc.inflow.take(f.Length)
			connAdd := cc.inflow.add(int(f.Length))
			cc.mu.Unlock()
			if !ok {
				return ConnectionError(ErrCodeFlowControl)
			}
			if connAdd > 0 {
				cc.wmu.Lock()
				cc.fr.WriteWindowUpdate(0, uint32(connAdd))
				cc.bw.Flush()
				cc.wmu.Unlock()
			}
		}
		return nil
	}
	if cs.readClosed {
		cc.logf("protocol error: received DATA after END_STREAM")
		rl.endStreamError(cs, StreamError{
			StreamID: f.StreamID,
			Code:     ErrCodeProtocol,
		})
		return nil
	}
	if !cs.firstByte {
		cc.logf("protocol error: received DATA before a HEADERS frame")
		rl.endStreamError(cs, StreamError{
			StreamID: f.StreamID,
			Code:     ErrCodeProtocol,
		})
		return nil
	}
	if f.Length > 0 {
		if cs.isHead && len(data) > 0 {
			cc.logf("protocol error: received DATA on a HEAD request")
			rl.endStreamError(cs, StreamError{
				StreamID: f.StreamID,
				Code:     ErrCodeProtocol,
			})
			return nil
		}
		// Check connection-level flow control.
		cc.mu.Lock()
		if !takeInflows(&cc.inflow, &cs.inflow, f.Length) {
			cc.mu.Unlock()
			return ConnectionError(ErrCodeFlowControl)
		}
		// Return any padded flow control now, since we won't
		// refund it later on body reads.
		var refund int
		if pad := int(f.Length) - len(data); pad > 0 {
			refund += pad
		}

		didReset := false
		var err error
		if len(data) > 0 {
			if _, err = cs.bufPipe.Write(data); err != nil {
				// Return len(data) now if the stream is already closed,
				// since data will never be read.
				didReset = true
				refund += len(data)
			}
		}

		sendConn := cc.inflow.add(refund)
		var sendStream int32
		if !didReset {
			sendStream = cs.inflow.add(refund)
		}
		cc.mu.Unlock()

		if sendConn > 0 || sendStream > 0 {
			cc.wmu.Lock()
			if sendConn > 0 {
				cc.fr.WriteWindowUpdate(0, uint32(sendConn))
			}
			if sendStream > 0 {
				cc.fr.WriteWindowUpdate(cs.ID, uint32(sendStream))
			}
			cc.bw.Flush()
			cc.wmu.Unlock()
		}

		if err != nil {
			rl.endStreamError(cs, err)
			return nil
		}
	}

	if f.StreamEnded() {
		rl.endStream(cs)
	}
	return nil
}

func (rl *clientConnReadLoop) endStream(cs *clientStream) {
	// TODO: check that any declared content-length matches, like
	// server.go's (*stream).endStream method.
	if !cs.readClosed {
		cs.readClosed = true
		// Close cs.bufPipe and cs.peerClosed with cc.mu held to avoid a
		// race condition: The caller can read io.EOF from Response.Body
		// and close the body before we close cs.peerClosed, causing
		// cleanupWriteRequest to send a RST_STREAM.
		rl.cc.mu.Lock()
		defer rl.cc.mu.Unlock()
		cs.bufPipe.closeWithErrorAndCode(io.EOF, cs.copyTrailers)
		close(cs.peerClosed)
	}
}

func (rl *clientConnReadLoop) endStreamError(cs *clientStream, err error) {
	cs.readAborted = true
	cs.abortStream(err)
}

func (rl *clientConnReadLoop) streamByID(id uint32) *clientStream {
	rl.cc.mu.Lock()
	defer rl.cc.mu.Unlock()
	cs := rl.cc.streams[id]
	if cs != nil && !cs.readAborted {
		return cs
	}
	return nil
}

func (cs *clientStream) copyTrailers() {
	for k, vv := range cs.trailer {
		t := cs.resTrailer
		if *t == nil {
			*t = make(http.Header)
		}
		(*t)[k] = vv
	}
}

func (rl *clientConnReadLoop) processGoAway(f *GoAwayFrame) error {
	cc := rl.cc
	cc.t.connPool().MarkDead(cc)
	if f.ErrCode != 0 {
		// TODO: deal with GOAWAY more. particularly the error code
		cc.vlogf("transport got GOAWAY with error code = %v", f.ErrCode)
		if fn := cc.t.CountError; fn != nil {
			fn("recv_goaway_" + f.ErrCode.stringToken())
		}
	}
	cc.setGoAway(f)
	return nil
}

func (rl *clientConnReadLoop) processSettings(f *SettingsFrame) error {
	cc := rl.cc
	// Locking both mu and wmu here allows frame encoding to read settings with only wmu held.
	// Acquiring wmu when f.IsAck() is unnecessary, but convenient and mostly harmless.
	cc.wmu.Lock()
	defer cc.wmu.Unlock()

	if err := rl.processSettingsNoWrite(f); err != nil {
		return err
	}
	if !f.IsAck() {
		cc.fr.WriteSettingsAck()
		cc.bw.Flush()
	}
	return nil
}

func (rl *clientConnReadLoop) processSettingsNoWrite(f *SettingsFrame) error {
	cc := rl.cc
	cc.mu.Lock()
	defer cc.mu.Unlock()

	if f.IsAck() {
		if cc.wantSettingsAck {
			cc.wantSettingsAck = false
			return nil
		}
		return ConnectionError(ErrCodeProtocol)
	}

	var seenMaxConcurrentStreams bool
	err := f.ForeachSetting(func(s Setting) error {
		switch s.ID {
		case SettingMaxFrameSize:
			cc.maxFrameSize = s.Val
		case SettingMaxConcurrentStreams:
			cc.maxConcurrentStreams = s.Val
			seenMaxConcurrentStreams = true
		case SettingMaxHeaderListSize:
			cc.peerMaxHeaderListSize = uint64(s.Val)
		case SettingInitialWindowSize:
			// Values above the maximum flow-control
			// window size of 2^31-1 MUST be treated as a
			// connection error (Section 5.4.1) of type
			// FLOW_CONTROL_ERROR.
			if s.Val > math.MaxInt32 {
				return ConnectionError(ErrCodeFlowControl)
			}

			// Adjust flow control of currently-open
			// frames by the difference of the old initial
			// window size and this one.
			delta := int32(s.Val) - int32(cc.initialWindowSize)
			for _, cs := range cc.streams {
				cs.flow.add(delta)
			}
			cc.cond.Broadcast()

			cc.initialWindowSize = s.Val
		case SettingHeaderTableSize:
			cc.henc.SetMaxDynamicTableSize(s.Val)
			cc.peerMaxHeaderTableSize = s.Val
		default:
			cc.vlogf("Unhandled Setting: %v", s)
		}
		return nil
	})
	if err != nil {
		return err
	}

	if !cc.seenSettings {
		if !seenMaxConcurrentStreams {
			// This was the servers initial SETTINGS frame and it
			// didn't contain a MAX_CONCURRENT_STREAMS field so
			// increase the number of concurrent streams this
			// connection can establish to our default.
			cc.maxConcurrentStreams = defaultMaxConcurrentStreams
		}
		cc.seenSettings = true
	}

	return nil
}

func (rl *clientConnReadLoop) processWindowUpdate(f *WindowUpdateFrame) error {
	cc := rl.cc
	cs := rl.streamByID(f.StreamID)
	if f.StreamID != 0 && cs == nil {
		return nil
	}

	cc.mu.Lock()
	defer cc.mu.Unlock()

	fl := &cc.flow
	if cs != nil {
		fl = &cs.flow
	}
	if !fl.add(int32(f.Increment)) {
		// For stream, the sender sends RST_STREAM with an error code of FLOW_CONTROL_ERROR
		if cs != nil {
			rl.endStreamError(cs, StreamError{
				StreamID: f.StreamID,
				Code:     ErrCodeFlowControl,
			})
			return nil
		}

		return ConnectionError(ErrCodeFlowControl)
	}
	cc.cond.Broadcast()
	return nil
}

func (rl *clientConnReadLoop) processResetStream(f *RSTStreamFrame) error {
	cs := rl.streamByID(f.StreamID)
	if cs == nil {
		// TODO: return error if server tries to RST_STREAM an idle stream
		return nil
	}
	serr := streamError(cs.ID, f.ErrCode)
	serr.Cause = errFromPeer
	if f.ErrCode == ErrCodeProtocol {
		rl.cc.SetDoNotReuse()
	}
	if fn := cs.cc.t.CountError; fn != nil {
		fn("recv_rststream_" + f.ErrCode.stringToken())
	}
	cs.abortStream(serr)

	cs.bufPipe.CloseWithError(serr)
	return nil
}

// Ping sends a PING frame to the server and waits for the ack.
func (cc *ClientConn) Ping(ctx context.Context) error {
	c := make(chan struct{})
	// Generate a random payload
	var p [8]byte
	for {
		if _, err := rand.Read(p[:]); err != nil {
			return err
		}
		cc.mu.Lock()
		// check for dup before insert
		if _, found := cc.pings[p]; !found {
			cc.pings[p] = c
			cc.mu.Unlock()
			break
		}
		cc.mu.Unlock()
	}
	errc := make(chan error, 1)
	go func() {
		cc.wmu.Lock()
		defer cc.wmu.Unlock()
		if err := cc.fr.WritePing(false, p); err != nil {
			errc <- err
			return
		}
		if err := cc.bw.Flush(); err != nil {
			errc <- err
			return
		}
	}()
	select {
	case <-c:
		return nil
	case err := <-errc:
		return err
	case <-ctx.Done():
		return ctx.Err()
	case <-cc.readerDone:
		// connection closed
		return cc.readerErr
	}
}

func (rl *clientConnReadLoop) processPing(f *PingFrame) error {
	if f.IsAck() {
		cc := rl.cc
		cc.mu.Lock()
		defer cc.mu.Unlock()
		// If ack, notify listener if any
		if c, ok := cc.pings[f.Data]; ok {
			close(c)
			delete(cc.pings, f.Data)
		}
		return nil
	}
	cc := rl.cc
	cc.wmu.Lock()
	defer cc.wmu.Unlock()
	if err := cc.fr.WritePing(true, f.Data); err != nil {
		return err
	}
	return cc.bw.Flush()
}

func (rl *clientConnReadLoop) processPushPromise(f *PushPromiseFrame) error {
	// We told the peer we don't want them.
	// Spec says:
	// "PUSH_PROMISE MUST NOT be sent if the SETTINGS_ENABLE_PUSH
	// setting of the peer endpoint is set to 0. An endpoint that
	// has set this setting and has received acknowledgement MUST
	// treat the receipt of a PUSH_PROMISE frame as a connection
	// error (Section 5.4.1) of type PROTOCOL_ERROR."
	return ConnectionError(ErrCodeProtocol)
}

func (cc *ClientConn) writeStreamReset(streamID uint32, code ErrCode, err error) {
	// TODO: map err to more interesting error codes, once the
	// HTTP community comes up with some. But currently for
	// RST_STREAM there's no equivalent to GOAWAY frame's debug
	// data, and the error codes are all pretty vague ("cancel").
	cc.wmu.Lock()
	cc.fr.WriteRSTStream(streamID, code)
	cc.bw.Flush()
	cc.wmu.Unlock()
}

var (
	errResponseHeaderListSize = errors.New("http2: response header list larger than advertised limit")
	errRequestHeaderListSize  = errors.New("http2: request header list larger than peer's advertised limit")
)

func (cc *ClientConn) logf(format string, args ...interface{}) {
	cc.t.logf(format, args...)
}

func (cc *ClientConn) vlogf(format string, args ...interface{}) {
	cc.t.vlogf(format, args...)
}

func (t *Transport) vlogf(format string, args ...interface{}) {
	if VerboseLogs {
		t.logf(format, args...)
	}
}

func (t *Transport) logf(format string, args ...interface{}) {
	log.Printf(format, args...)
}

var noBody io.ReadCloser = noBodyReader{}

type noBodyReader struct{}

func (noBodyReader) Close() error             { return nil }
func (noBodyReader) Read([]byte) (int, error) { return 0, io.EOF }

type missingBody struct{}

func (missingBody) Close() error             { return nil }
func (missingBody) Read([]byte) (int, error) { return 0, io.ErrUnexpectedEOF }

func strSliceContains(ss []string, s string) bool {
	for _, v := range ss {
		if v == s {
			return true
		}
	}
	return false
}

type erringRoundTripper struct{ err error }

func (rt erringRoundTripper) RoundTripErr() error                             { return rt.err }
func (rt erringRoundTripper) RoundTrip(*http.Request) (*http.Response, error) { return nil, rt.err }

// gzipReader wraps a response body so it can lazily
// call gzip.NewReader on the first call to Read
type gzipReader struct {
	_    incomparable
	body io.ReadCloser // underlying Response.Body
	zr   *gzip.Reader  // lazily-initialized gzip reader
	zerr error         // sticky error
}

func (gz *gzipReader) Read(p []byte) (n int, err error) {
	if gz.zerr != nil {
		return 0, gz.zerr
	}
	if gz.zr == nil {
		gz.zr, err = gzip.NewReader(gz.body)
		if err != nil {
			gz.zerr = err
			return 0, err
		}
	}
	return gz.zr.Read(p)
}

func (gz *gzipReader) Close() error {
	if err := gz.body.Close(); err != nil {
		return err
	}
	gz.zerr = fs.ErrClosed
	return nil
}

type errorReader struct{ err error }

func (r errorReader) Read(p []byte) (int, error) { return 0, r.err }

// isConnectionCloseRequest reports whether req should use its own
// connection for a single request and then close the connection.
func isConnectionCloseRequest(req *http.Request) bool {
	return req.Close || httpguts.HeaderValuesContainsToken(req.Header["Connection"], "close")
}

// registerHTTPSProtocol calls Transport.RegisterProtocol but
// converting panics into errors.
func registerHTTPSProtocol(t *http.Transport, rt noDialH2RoundTripper) (err error) {
	defer func() {
		if e := recover(); e != nil {
			err = fmt.Errorf("%v", e)
		}
	}()
	t.RegisterProtocol("https", rt)
	return nil
}

// noDialH2RoundTripper is a RoundTripper which only tries to complete the request
// if there's already has a cached connection to the host.
// (The field is exported so it can be accessed via reflect from net/http; tested
// by TestNoDialH2RoundTripperType)
type noDialH2RoundTripper struct{ *Transport }

func (rt noDialH2RoundTripper) RoundTrip(req *http.Request) (*http.Response, error) {
	res, err := rt.Transport.RoundTrip(req)
	if isNoCachedConnError(err) {
		return nil, http.ErrSkipAltProtocol
	}
	return res, err
}

func (t *Transport) idleConnTimeout() time.Duration {
	if t.t1 != nil {
		return t.t1.IdleConnTimeout
	}
	return 0
}

func traceGetConn(req *http.Request, hostPort string) {
	trace := httptrace.ContextClientTrace(req.Context())
	if trace == nil || trace.GetConn == nil {
		return
	}
	trace.GetConn(hostPort)
}

func traceGotConn(req *http.Request, cc *ClientConn, reused bool) {
	trace := httptrace.ContextClientTrace(req.Context())
	if trace == nil || trace.GotConn == nil {
		return
	}
	ci := httptrace.GotConnInfo{Conn: cc.tconn}
	ci.Reused = reused
	cc.mu.Lock()
	ci.WasIdle = len(cc.streams) == 0 && reused
	if ci.WasIdle && !cc.lastActive.IsZero() {
		ci.IdleTime = time.Since(cc.lastActive)
	}
	cc.mu.Unlock()

	trace.GotConn(ci)
}

func traceWroteHeaders(trace *httptrace.ClientTrace) {
	if trace != nil && trace.WroteHeaders != nil {
		trace.WroteHeaders()
	}
}

func traceGot100Continue(trace *httptrace.ClientTrace) {
	if trace != nil && trace.Got100Continue != nil {
		trace.Got100Continue()
	}
}

func traceWait100Continue(trace *httptrace.ClientTrace) {
	if trace != nil && trace.Wait100Continue != nil {
		trace.Wait100Continue()
	}
}

func traceWroteRequest(trace *httptrace.ClientTrace, err error) {
	if trace != nil && trace.WroteRequest != nil {
		trace.WroteRequest(httptrace.WroteRequestInfo{Err: err})
	}
}

func traceFirstResponseByte(trace *httptrace.ClientTrace) {
	if trace != nil && trace.GotFirstResponseByte != nil {
		trace.GotFirstResponseByte()
	}
}

func traceHasWroteHeaderField(trace *httptrace.ClientTrace) bool {
	return trace != nil && trace.WroteHeaderField != nil
}

func traceWroteHeaderField(trace *httptrace.ClientTrace, k, v string) {
	if trace != nil && trace.WroteHeaderField != nil {
		trace.WroteHeaderField(k, []string{v})
	}
}

func traceGot1xxResponseFunc(trace *httptrace.ClientTrace) func(int, textproto.MIMEHeader) error {
	if trace != nil {
		return trace.Got1xxResponse
	}
	return nil
}

// dialTLSWithContext uses tls.Dialer, added in Go 1.15, to open a TLS
// connection.
func (t *Transport) dialTLSWithContext(ctx context.Context, network, addr string, cfg *tls.Config) (*tls.Conn, error) {
	dialer := &tls.Dialer{
		Config: cfg,
	}
	cn, err := dialer.DialContext(ctx, network, addr)
	if err != nil {
		return nil, err
	}
	tlsCn := cn.(*tls.Conn) // DialContext comment promises this will always succeed
	return tlsCn, nil
}<|MERGE_RESOLUTION|>--- conflicted
+++ resolved
@@ -147,6 +147,12 @@
 	// waiting for their turn.
 	StrictMaxConcurrentStreams bool
 
+	// IdleConnTimeout is the maximum amount of time an idle
+	// (keep-alive) connection will remain idle before closing
+	// itself.
+	// Zero means no limit.
+	IdleConnTimeout time.Duration
+
 	// ReadIdleTimeout is the timeout after which a health check using ping
 	// frame will be carried out if no frame is received on the connection.
 	// Note that a ping response will is considered a received frame, so if
@@ -178,6 +184,8 @@
 
 	connPoolOnce  sync.Once
 	connPoolOrDef ClientConnPool // non-nil version of ConnPool
+
+	syncHooks *testSyncHooks
 }
 
 func (t *Transport) maxHeaderListSize() uint32 {
@@ -302,7 +310,7 @@
 	readerErr  error         // set before readerDone is closed
 
 	idleTimeout time.Duration // or 0 for never
-	idleTimer   *time.Timer
+	idleTimer   timer
 
 	mu              sync.Mutex // guards following
 	cond            *sync.Cond // hold mu; broadcast on flow/closed changes
@@ -344,6 +352,60 @@
 	werr error        // first write error that has occurred
 	hbuf bytes.Buffer // HPACK encoder writes into this
 	henc *hpack.Encoder
+
+	syncHooks *testSyncHooks // can be nil
+}
+
+// Hook points used for testing.
+// Outside of tests, cc.syncHooks is nil and these all have minimal implementations.
+// Inside tests, see the testSyncHooks function docs.
+
+// goRun starts a new goroutine.
+func (cc *ClientConn) goRun(f func()) {
+	if cc.syncHooks != nil {
+		cc.syncHooks.goRun(f)
+		return
+	}
+	go f()
+}
+
+// condBroadcast is cc.cond.Broadcast.
+func (cc *ClientConn) condBroadcast() {
+	if cc.syncHooks != nil {
+		cc.syncHooks.condBroadcast(cc.cond)
+	}
+	cc.cond.Broadcast()
+}
+
+// condWait is cc.cond.Wait.
+func (cc *ClientConn) condWait() {
+	if cc.syncHooks != nil {
+		cc.syncHooks.condWait(cc.cond)
+	}
+	cc.cond.Wait()
+}
+
+// newTimer creates a new time.Timer, or a synthetic timer in tests.
+func (cc *ClientConn) newTimer(d time.Duration) timer {
+	if cc.syncHooks != nil {
+		return cc.syncHooks.newTimer(d)
+	}
+	return newTimeTimer(d)
+}
+
+// afterFunc creates a new time.AfterFunc timer, or a synthetic timer in tests.
+func (cc *ClientConn) afterFunc(d time.Duration, f func()) timer {
+	if cc.syncHooks != nil {
+		return cc.syncHooks.afterFunc(d, f)
+	}
+	return newTimeAfterFunc(d, f)
+}
+
+func (cc *ClientConn) contextWithTimeout(ctx context.Context, d time.Duration) (context.Context, context.CancelFunc) {
+	if cc.syncHooks != nil {
+		return cc.syncHooks.contextWithTimeout(ctx, d)
+	}
+	return context.WithTimeout(ctx, d)
 }
 
 // clientStream is the state for a single HTTP/2 stream. One of these
@@ -425,7 +487,7 @@
 	// TODO(dneil): Clean up tests where cs.cc.cond is nil.
 	if cs.cc.cond != nil {
 		// Wake up writeRequestBody if it is waiting on flow control.
-		cs.cc.cond.Broadcast()
+		cs.cc.condBroadcast()
 	}
 }
 
@@ -435,7 +497,7 @@
 	defer cc.mu.Unlock()
 	if cs.reqBody != nil && cs.reqBodyClosed == nil {
 		cs.closeReqBodyLocked()
-		cc.cond.Broadcast()
+		cc.condBroadcast()
 	}
 }
 
@@ -445,10 +507,10 @@
 	}
 	cs.reqBodyClosed = make(chan struct{})
 	reqBodyClosed := cs.reqBodyClosed
-	go func() {
+	cs.cc.goRun(func() {
 		cs.reqBody.Close()
 		close(reqBodyClosed)
-	}()
+	})
 }
 
 type stickyErrWriter struct {
@@ -535,15 +597,6 @@
 		return host + ":" + port
 	}
 	return net.JoinHostPort(host, port)
-}
-
-var retryBackoffHook func(time.Duration) *time.Timer
-
-func backoffNewTimer(d time.Duration) *time.Timer {
-	if retryBackoffHook != nil {
-		return retryBackoffHook(d)
-	}
-	return time.NewTimer(d)
 }
 
 // RoundTripOpt is like RoundTrip, but takes options.
@@ -573,13 +626,27 @@
 				backoff := float64(uint(1) << (uint(retry) - 1))
 				backoff += backoff * (0.1 * mathrand.Float64())
 				d := time.Second * time.Duration(backoff)
-				timer := backoffNewTimer(d)
+				var tm timer
+				if t.syncHooks != nil {
+					tm = t.syncHooks.newTimer(d)
+					t.syncHooks.blockUntil(func() bool {
+						select {
+						case <-tm.C():
+						case <-req.Context().Done():
+						default:
+							return false
+						}
+						return true
+					})
+				} else {
+					tm = newTimeTimer(d)
+				}
 				select {
-				case <-timer.C:
+				case <-tm.C():
 					t.vlogf("RoundTrip retrying after failure: %v", roundTripErr)
 					continue
 				case <-req.Context().Done():
-					timer.Stop()
+					tm.Stop()
 					err = req.Context().Err()
 				}
 			}
@@ -658,6 +725,9 @@
 }
 
 func (t *Transport) dialClientConn(ctx context.Context, addr string, singleUse bool) (*ClientConn, error) {
+	if t.syncHooks != nil {
+		return t.newClientConn(nil, singleUse, t.syncHooks)
+	}
 	host, _, err := net.SplitHostPort(addr)
 	if err != nil {
 		return nil, err
@@ -666,7 +736,7 @@
 	if err != nil {
 		return nil, err
 	}
-	return t.newClientConn(tconn, singleUse)
+	return t.newClientConn(tconn, singleUse, nil)
 }
 
 func (t *Transport) newTLSConfig(host string) *tls.Config {
@@ -732,10 +802,10 @@
 }
 
 func (t *Transport) NewClientConn(c net.Conn) (*ClientConn, error) {
-	return t.newClientConn(c, t.disableKeepAlives())
-}
-
-func (t *Transport) newClientConn(c net.Conn, singleUse bool) (*ClientConn, error) {
+	return t.newClientConn(c, t.disableKeepAlives(), nil)
+}
+
+func (t *Transport) newClientConn(c net.Conn, singleUse bool, hooks *testSyncHooks) (*ClientConn, error) {
 	cc := &ClientConn{
 		t:                     t,
 		tconn:                 c,
@@ -750,10 +820,15 @@
 		wantSettingsAck:       true,
 		pings:                 make(map[[8]byte]chan struct{}),
 		reqHeaderMu:           make(chan struct{}, 1),
+		syncHooks:             hooks,
+	}
+	if hooks != nil {
+		hooks.newclientconn(cc)
+		c = cc.tconn
 	}
 	if d := t.idleConnTimeout(); d != 0 {
 		cc.idleTimeout = d
-		cc.idleTimer = time.AfterFunc(d, cc.onIdleTimeout)
+		cc.idleTimer = cc.afterFunc(d, cc.onIdleTimeout)
 	}
 	if VerboseLogs {
 		t.vlogf("http2: Transport creating client conn %p to %v", cc, c.RemoteAddr())
@@ -818,7 +893,7 @@
 		return nil, cc.werr
 	}
 
-	go cc.readLoop()
+	cc.goRun(cc.readLoop)
 	return cc, nil
 }
 
@@ -826,7 +901,7 @@
 	pingTimeout := cc.t.pingTimeout()
 	// We don't need to periodically ping in the health check, because the readLoop of ClientConn will
 	// trigger the healthCheck again if there is no frame received.
-	ctx, cancel := context.WithTimeout(context.Background(), pingTimeout)
+	ctx, cancel := cc.contextWithTimeout(context.Background(), pingTimeout)
 	defer cancel()
 	cc.vlogf("http2: Transport sending health check")
 	err := cc.Ping(ctx)
@@ -1056,7 +1131,7 @@
 	// Wait for all in-flight streams to complete or connection to close
 	done := make(chan struct{})
 	cancelled := false // guarded by cc.mu
-	go func() {
+	cc.goRun(func() {
 		cc.mu.Lock()
 		defer cc.mu.Unlock()
 		for {
@@ -1068,9 +1143,9 @@
 			if cancelled {
 				break
 			}
-			cc.cond.Wait()
-		}
-	}()
+			cc.condWait()
+		}
+	})
 	shutdownEnterWaitStateHook()
 	select {
 	case <-done:
@@ -1080,7 +1155,7 @@
 		cc.mu.Lock()
 		// Free the goroutine above
 		cancelled = true
-		cc.cond.Broadcast()
+		cc.condBroadcast()
 		cc.mu.Unlock()
 		return ctx.Err()
 	}
@@ -1118,7 +1193,7 @@
 	for _, cs := range cc.streams {
 		cs.abortStreamLocked(err)
 	}
-	cc.cond.Broadcast()
+	cc.condBroadcast()
 	cc.mu.Unlock()
 	cc.closeConn()
 }
@@ -1215,6 +1290,10 @@
 }
 
 func (cc *ClientConn) RoundTrip(req *http.Request) (*http.Response, error) {
+	return cc.roundTrip(req, nil)
+}
+
+func (cc *ClientConn) roundTrip(req *http.Request, streamf func(*clientStream)) (*http.Response, error) {
 	ctx := req.Context()
 	cs := &clientStream{
 		cc:                   cc,
@@ -1229,9 +1308,23 @@
 		respHeaderRecv:       make(chan struct{}),
 		donec:                make(chan struct{}),
 	}
-	go cs.doRequest(req)
+	cc.goRun(func() {
+		cs.doRequest(req)
+	})
 
 	waitDone := func() error {
+		if cc.syncHooks != nil {
+			cc.syncHooks.blockUntil(func() bool {
+				select {
+				case <-cs.donec:
+				case <-ctx.Done():
+				case <-cs.reqCancel:
+				default:
+					return false
+				}
+				return true
+			})
+		}
 		select {
 		case <-cs.donec:
 			return nil
@@ -1292,7 +1385,24 @@
 		return err
 	}
 
+	if streamf != nil {
+		streamf(cs)
+	}
+
 	for {
+		if cc.syncHooks != nil {
+			cc.syncHooks.blockUntil(func() bool {
+				select {
+				case <-cs.respHeaderRecv:
+				case <-cs.abort:
+				case <-ctx.Done():
+				case <-cs.reqCancel:
+				default:
+					return false
+				}
+				return true
+			})
+		}
 		select {
 		case <-cs.respHeaderRecv:
 			return handleResponseHeaders()
@@ -1348,6 +1458,21 @@
 	if cc.reqHeaderMu == nil {
 		panic("RoundTrip on uninitialized ClientConn") // for tests
 	}
+	var newStreamHook func(*clientStream)
+	if cc.syncHooks != nil {
+		newStreamHook = cc.syncHooks.newstream
+		cc.syncHooks.blockUntil(func() bool {
+			select {
+			case cc.reqHeaderMu <- struct{}{}:
+				<-cc.reqHeaderMu
+			case <-cs.reqCancel:
+			case <-ctx.Done():
+			default:
+				return false
+			}
+			return true
+		})
+	}
 	select {
 	case cc.reqHeaderMu <- struct{}{}:
 	case <-cs.reqCancel:
@@ -1371,6 +1496,10 @@
 		cc.doNotReuse = true
 	}
 	cc.mu.Unlock()
+
+	if newStreamHook != nil {
+		newStreamHook(cs)
+	}
 
 	// TODO(bradfitz): this is a copy of the logic in net/http. Unify somewhere?
 	if !cc.t.disableCompression() &&
@@ -1411,7 +1540,6 @@
 		return err
 	}
 
-<<<<<<< HEAD
 	hasBody := cs.reqBodyContentLength != 0
 	if !hasBody {
 		cs.sentEndStream = true
@@ -1437,23 +1565,6 @@
 				return err
 			}
 		}
-=======
-	defer func() {
-		cc.wmu.Lock()
-		werr := cc.werr
-		cc.wmu.Unlock()
-		if werr != nil {
-			cc.Close()
-		}
-	}()
-
-	cc.wmu.Lock()
-	endStream := !hasBody && !hasTrailers
-	werr := cc.writeHeaders(cs.ID, endStream, int(cc.maxFrameSize), hdrs)
-	cc.wmu.Unlock()
-	traceWroteHeaders(cs.trace)
-	cc.mu.Unlock()
->>>>>>> 81b4ea7a
 
 		if err = cs.writeRequestBody(req); err != nil {
 			if err != errStopReqBodyWrite {
@@ -1470,15 +1581,30 @@
 	var respHeaderTimer <-chan time.Time
 	var respHeaderRecv chan struct{}
 	if d := cc.responseHeaderTimeout(); d != 0 {
-		timer := time.NewTimer(d)
+		timer := cc.newTimer(d)
 		defer timer.Stop()
-		respHeaderTimer = timer.C
+		respHeaderTimer = timer.C()
 		respHeaderRecv = cs.respHeaderRecv
 	}
 	// Wait until the peer half-closes its end of the stream,
 	// or until the request is aborted (via context, error, or otherwise),
 	// whichever comes first.
 	for {
+		if cc.syncHooks != nil {
+			cc.syncHooks.blockUntil(func() bool {
+				select {
+				case <-cs.peerClosed:
+				case <-respHeaderTimer:
+				case <-respHeaderRecv:
+				case <-cs.abort:
+				case <-ctx.Done():
+				case <-cs.reqCancel:
+				default:
+					return false
+				}
+				return true
+			})
+		}
 		select {
 		case <-cs.peerClosed:
 			return nil
@@ -1627,7 +1753,7 @@
 			return nil
 		}
 		cc.pendingRequests++
-		cc.cond.Wait()
+		cc.condWait()
 		cc.pendingRequests--
 		select {
 		case <-cs.abort:
@@ -1889,8 +2015,24 @@
 			cs.flow.take(take)
 			return take, nil
 		}
-		cc.cond.Wait()
-	}
+		cc.condWait()
+	}
+}
+
+func validateHeaders(hdrs http.Header) string {
+	for k, vv := range hdrs {
+		if !httpguts.ValidHeaderFieldName(k) {
+			return fmt.Sprintf("name %q", k)
+		}
+		for _, v := range vv {
+			if !httpguts.ValidHeaderFieldValue(v) {
+				// Don't include the value in the error,
+				// because it may be sensitive.
+				return fmt.Sprintf("value for header %q", k)
+			}
+		}
+	}
+	return ""
 }
 
 var errNilRequestURL = errors.New("http2: Request.URI is nil")
@@ -1930,19 +2072,14 @@
 		}
 	}
 
-	// Check for any invalid headers and return an error before we
+	// Check for any invalid headers+trailers and return an error before we
 	// potentially pollute our hpack state. (We want to be able to
 	// continue to reuse the hpack encoder for future requests)
-	for k, vv := range req.Header {
-		if !httpguts.ValidHeaderFieldName(k) {
-			return nil, fmt.Errorf("invalid HTTP header name %q", k)
-		}
-		for _, v := range vv {
-			if !httpguts.ValidHeaderFieldValue(v) {
-				// Don't include the value in the error, because it may be sensitive.
-				return nil, fmt.Errorf("invalid HTTP header value for header %q", k)
-			}
-		}
+	if err := validateHeaders(req.Header); err != "" {
+		return nil, fmt.Errorf("invalid HTTP header %s", err)
+	}
+	if err := validateHeaders(req.Trailer); err != "" {
+		return nil, fmt.Errorf("invalid HTTP trailer %s", err)
 	}
 
 	enumerateHeaders := func(f func(name, value string)) {
@@ -2161,7 +2298,7 @@
 	}
 	// Wake up writeRequestBody via clientStream.awaitFlowControl and
 	// wake up RoundTrip if there is a pending request.
-	cc.cond.Broadcast()
+	cc.condBroadcast()
 
 	closeOnIdle := cc.singleUse || cc.doNotReuse || cc.t.disableKeepAlives() || cc.goAway != nil
 	if closeOnIdle && cc.streamsReserved == 0 && len(cc.streams) == 0 {
@@ -2249,7 +2386,7 @@
 			cs.abortStreamLocked(err)
 		}
 	}
-	cc.cond.Broadcast()
+	cc.condBroadcast()
 	cc.mu.Unlock()
 }
 
@@ -2284,10 +2421,9 @@
 	cc := rl.cc
 	gotSettings := false
 	readIdleTimeout := cc.t.ReadIdleTimeout
-	var t *time.Timer
+	var t timer
 	if readIdleTimeout != 0 {
-		t = time.AfterFunc(readIdleTimeout, cc.healthCheck)
-		defer t.Stop()
+		t = cc.afterFunc(readIdleTimeout, cc.healthCheck)
 	}
 	for {
 		f, err := cc.fr.ReadFrame()
@@ -2489,26 +2625,11 @@
 		return nil, nil
 	}
 
-<<<<<<< HEAD
 	res.ContentLength = -1
 	if clens := res.Header["Content-Length"]; len(clens) == 1 {
 		if cl, err := strconv.ParseUint(clens[0], 10, 63); err == nil {
 			res.ContentLength = int64(cl)
 		} else {
-=======
-	streamEnded := f.StreamEnded()
-	isHead := cs.req.Method == "HEAD"
-	if !streamEnded || isHead {
-		res.ContentLength = -1
-		if clens := res.Header["Content-Length"]; len(clens) == 1 {
-			if cl, err := strconv.ParseUint(clens[0], 10, 63); err == nil {
-				res.ContentLength = int64(cl)
-			} else {
-				// TODO: care? unlike http/1, it won't mess up our framing, so it's
-				// more safe smuggling-wise to ignore.
-			}
-		} else if len(clens) > 1 {
->>>>>>> 81b4ea7a
 			// TODO: care? unlike http/1, it won't mess up our framing, so it's
 			// more safe smuggling-wise to ignore.
 		}
@@ -2717,7 +2838,7 @@
 		})
 		return nil
 	}
-	if !cs.firstByte {
+	if !cs.pastHeaders {
 		cc.logf("protocol error: received DATA before a HEADERS frame")
 		rl.endStreamError(cs, StreamError{
 			StreamID: f.StreamID,
@@ -2900,7 +3021,7 @@
 			for _, cs := range cc.streams {
 				cs.flow.add(delta)
 			}
-			cc.cond.Broadcast()
+			cc.condBroadcast()
 
 			cc.initialWindowSize = s.Val
 		case SettingHeaderTableSize:
@@ -2955,7 +3076,7 @@
 
 		return ConnectionError(ErrCodeFlowControl)
 	}
-	cc.cond.Broadcast()
+	cc.condBroadcast()
 	return nil
 }
 
@@ -2997,24 +3118,38 @@
 		}
 		cc.mu.Unlock()
 	}
-	errc := make(chan error, 1)
-	go func() {
+	var pingError error
+	errc := make(chan struct{})
+	cc.goRun(func() {
 		cc.wmu.Lock()
 		defer cc.wmu.Unlock()
-		if err := cc.fr.WritePing(false, p); err != nil {
-			errc <- err
+		if pingError = cc.fr.WritePing(false, p); pingError != nil {
+			close(errc)
 			return
 		}
-		if err := cc.bw.Flush(); err != nil {
-			errc <- err
+		if pingError = cc.bw.Flush(); pingError != nil {
+			close(errc)
 			return
 		}
-	}()
+	})
+	if cc.syncHooks != nil {
+		cc.syncHooks.blockUntil(func() bool {
+			select {
+			case <-c:
+			case <-errc:
+			case <-ctx.Done():
+			case <-cc.readerDone:
+			default:
+				return false
+			}
+			return true
+		})
+	}
 	select {
 	case <-c:
 		return nil
-	case err := <-errc:
-		return err
+	case <-errc:
+		return pingError
 	case <-ctx.Done():
 		return ctx.Err()
 	case <-cc.readerDone:
@@ -3183,9 +3318,17 @@
 }
 
 func (t *Transport) idleConnTimeout() time.Duration {
+	// to keep things backwards compatible, we use non-zero values of
+	// IdleConnTimeout, followed by using the IdleConnTimeout on the underlying
+	// http1 transport, followed by 0
+	if t.IdleConnTimeout != 0 {
+		return t.IdleConnTimeout
+	}
+
 	if t.t1 != nil {
 		return t.t1.IdleConnTimeout
 	}
+
 	return 0
 }
 
