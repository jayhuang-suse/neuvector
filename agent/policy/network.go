package policy

// #include "../../defs.h"
import "C"

import (
	"bytes"
	"encoding/json"
	"fmt"
	"net"
	"reflect"
	"strings"
	"time"

	"github.com/neuvector/neuvector/agent/dp"
	"github.com/neuvector/neuvector/share"
	"github.com/neuvector/neuvector/share/cluster"
	"github.com/neuvector/neuvector/share/utils"
	log "github.com/sirupsen/logrus"
)

type fqdnInfo struct {
	ips  []net.IP
	used bool
}

var fqdnMap map[string]*fqdnInfo = make(map[string]*fqdnInfo)

func isWorkloadFqdn(wl string) bool {
	return strings.HasPrefix(wl, share.CLUSWLFqdnPrefix)
}

func getFqdnName(wl string) (string, bool) {
	//fqdn domain name should be case insensitive
	fqdname := strings.ToLower(wl[len(share.CLUSWLFqdnPrefix):])
	if strings.HasPrefix(fqdname, share.CLUSWLFqdnVhPrefix) {
		return fqdname[len(share.CLUSWLFqdnVhPrefix):], true
	} else {
		return fqdname, false
	}
}

func getFqdnIP(name string) []net.IP {
	if info, ok := fqdnMap[name]; ok {
		info.used = true
		return info.ips
	}

	ret := make([]net.IP, 0)
	if strings.HasPrefix(name, "*") {
		ret = append(ret, net.IPv4zero)
	} else {
		ips, err := utils.ResolveIP(name)
		if err != nil || ips == nil {
			log.WithFields(log.Fields{"domain": name, "err": err}).Error("Fail to resolve")
			// Put a zero entry as place holder
			ret = append(ret, net.IPv4zero)
		} else {
			for _, ip := range ips {
				if utils.IsIPv4(ip) {
					ret = append(ret, ip)
				}
			}
		}
	}
	fqdnMap[name] = &fqdnInfo{ips: ret, used: true}
	return ret
}

func isWorkloadIP(wl string) bool {
	if strings.HasPrefix(wl, share.CLUSLearnedWorkloadPrefix) {
		if names := strings.Split(wl, share.CLUSLearnedWorkloadPrefix); len(names) == 2 {
			if names[1] != share.CLUSEndpointIngress && net.ParseIP(names[1]) != nil {
				return true
			}
		}
	}
	return false
}

func isSameHostEP(wl, hid string) bool {
	return wl == fmt.Sprintf("%s%s", share.CLUSLearnedHostPrefix, hid)
}

func fqdnInfoPrePolicyCalc() {
	for _, info := range fqdnMap {
		info.used = false
	}
}

func fqdnInfoPostPolicyCalc(hid string) {
	del := make([]string, 0)
	for name, info := range fqdnMap {
		if info.used == false {
			del = append(del, name)
		}
	}
	if len(del) > 0 && dp.DPCtrlDeleteFqdn(del) == 0 {
		for _, name := range del {
			if strings.HasPrefix(name, "*") { //wildcard
				rule_key := share.CLUSFqdnIpKey(hid, name)
				if cluster.Exist(rule_key) {
					cluster.Delete(rule_key)
				}
			}
			delete(fqdnMap, name)
		}
	}

	if len(fqdnMap) > C.DP_POLICY_FQDN_MAX_ENTRIES {
		// Todo: trigger event logging
		log.WithFields(log.Fields{
			"capcity": C.DP_POLICY_FQDN_MAX_ENTRIES, "used": len(fqdnMap),
		}).Error("Domain exceeds capacity")
	}
}

func getDerivedAppRule(port string, appRule *dp.DPPolicyApp) *dp.DPPolicyApp {

	/*
	 * for some app, we cannot reliablely identify the app from packet
	 * loose the rule to unknown app as well
	 */
	// Now this is done at control - 09/25/2017
	/*
		if appRule.App == C.DPI_APP_CONSUL && strings.Contains(port, "any") == false {
			derivedAppRule := &dp.DPPolicyApp{
				App:    C.DP_POLICY_APP_UNKNOWN,
				Action: appRule.Action,
				RuleID: appRule.RuleID,
			}
			return derivedAppRule
		}
	*/
	return nil
}

type ruleContext struct {
	ingress bool
	id      uint32
	fqdn    string
	vhost   bool
}

func createIPRule(from, to, fromR, toR net.IP, portApps []share.CLUSPortApp, action uint8,
	pInfo *WorkloadIPPolicyInfo, ctx *ruleContext) {

	id := ctx.id

	/*
		log.WithFields(log.Fields{
			"id": id, "from": from, "to": to, "fromR": fromR, "toR": toR,
			"portApps": portApps, "action": action, "domain": ctx.fqdn, "vhost": ctx.vhost,
		}).Debug("")
	*/
	if portApps == nil {
		/*log.WithFields(log.Fields{
			"id": id, "from": from, "to": to, "portApps": "nil",
		}).Debug("invalid rule!")*/
		return
	}

	for _, portApp := range portApps {
		ports := portApp.Ports
		portList := strings.Split(ports, ",")
		for _, ap := range portList {
			var key string
			if ctx.ingress == true {
				key = fmt.Sprintf("%v%v%s%s%d", from, to, ap, ctx.fqdn, 1)
			} else {
				key = fmt.Sprintf("%v%v%s%s%d", from, to, ap, ctx.fqdn, 0)
			}
			if fromR != nil {
				key = fmt.Sprintf("%s%v", key, fromR)
			}
			if toR != nil {
				key = fmt.Sprintf("%s%v", key, toR)
			}

			if existRule, ok := pInfo.RuleMap[key]; ok {
				// rule already exists, merge if needed
				if existRule.Action != C.DP_POLICY_ACTION_CHECK_APP {
					continue
				}
				if id != 0 {
					var found bool = false
					for _, app := range existRule.Apps {
						if app.App == portApp.Application {
							found = true
							break
						}
					}
					if found == false {
						appRule := &dp.DPPolicyApp{
							App:    portApp.Application,
							Action: action,
							RuleID: id,
						}
						existRule.Apps = append(existRule.Apps, appRule)
						derivedAppRule := getDerivedAppRule(ap, appRule)
						if derivedAppRule != nil {
							existRule.Apps = append(existRule.Apps, derivedAppRule)
						}
					}
					continue
				}
			}

			proto, p, pr, err := utils.ParsePortRangeLink(ap)
			if err != nil {
				log.WithFields(log.Fields{
					"id": id, "from": from, "to": to, "ports": ap,
				}).Error("Fail to parse!")
				continue
			}
			rule := dp.DPPolicyIPRule{
				ID:      id,
				SrcIP:   from,
				DstIP:   to,
				SrcIPR:  fromR,
				DstIPR:  toR,
				Port:    p,
				PortR:   pr,
				IPProto: proto,
				Action:  action,
				Ingress: ctx.ingress,
				Fqdn:    ctx.fqdn,
				Vhost:   ctx.vhost,
			}

			// For host mode container, only check ports, not applications.
			if !pInfo.HostMode && portApp.CheckApp == true {
				appRule := &dp.DPPolicyApp{
					App:    portApp.Application,
					Action: action,
					RuleID: id,
				}
				rule.Apps = append(rule.Apps, appRule)
				derivedAppRule := getDerivedAppRule(ap, appRule)
				if derivedAppRule != nil {
					rule.Apps = append(rule.Apps, derivedAppRule)
				}
				rule.Action = C.DP_POLICY_ACTION_CHECK_APP
			}
			pInfo.Policy.IPRules = append(pInfo.Policy.IPRules, &rule)
			pInfo.RuleMap[key] = &rule
		}
	}
}

func adjustAction(action uint8, from, to *share.CLUSWorkloadAddr, id uint32) uint8 {
	var adjustedAction uint8 = action
	fromMode := from.PolicyMode
	toMode := to.PolicyMode

	switch fromMode {
	case share.PolicyModeLearn:
		if action == C.DP_POLICY_ACTION_DENY {
			adjustedAction = C.DP_POLICY_ACTION_VIOLATE
		} else if id >= share.PolicyLearnedIDBase && id < share.PolicyFedRuleIDBase {
			adjustedAction = C.DP_POLICY_ACTION_LEARN
		}
	case share.PolicyModeEvaluate:
		if action == C.DP_POLICY_ACTION_DENY {
			adjustedAction = C.DP_POLICY_ACTION_VIOLATE
		} else if toMode == share.PolicyModeLearn && id >= share.PolicyLearnedIDBase && id < share.PolicyFedRuleIDBase {
			// Assume learn rule action is always ALLOW, so the original action
			// is not checked here
			adjustedAction = C.DP_POLICY_ACTION_LEARN
		}
	case share.PolicyModeEnforce:
		if toMode == share.PolicyModeLearn && id >= share.PolicyLearnedIDBase && id < share.PolicyFedRuleIDBase {
			adjustedAction = C.DP_POLICY_ACTION_LEARN
		}
	case "":
		// src has no policy mode - meaning it's not a managed container
		switch toMode {
		case share.PolicyModeLearn:
			if action == C.DP_POLICY_ACTION_DENY {
				adjustedAction = C.DP_POLICY_ACTION_VIOLATE
			} else if id >= share.PolicyLearnedIDBase && id < share.PolicyFedRuleIDBase {
				adjustedAction = C.DP_POLICY_ACTION_LEARN
			}
		case share.PolicyModeEvaluate:
			if action == C.DP_POLICY_ACTION_DENY {
				adjustedAction = C.DP_POLICY_ACTION_VIOLATE
			}
		case share.PolicyModeEnforce:
		case "":
			log.WithFields(log.Fields{
				"id": id, "from": from.WlID, "to": to.WlID,
			}).Error("Missing policy mode for both src and dst!")
		default:
			log.WithFields(log.Fields{"id": id, "to": *to}).Error("Invalid policy mode!")
		}
	default:
		log.WithFields(log.Fields{"id": id, "from": *from}).Error("Invalid policy mode!")
	}
	//log.WithFields(log.Fields{"id": id, "from": *from, "to": *to, "action": action,
	//           "adjustedAction": adjustedAction,}).Debug("")
	return adjustedAction
}

func (e *Engine) createWorkloadRule(from, to *share.CLUSWorkloadAddr, policy *share.CLUSGroupIPPolicy,
	pInfo *WorkloadIPPolicyInfo, ingress, sameHost bool) {

	action := adjustAction(policy.Action, from, to, policy.ID)

	// deny cannot be enforced for non-interceptable container
	if !pInfo.CapIntcp && action == C.DP_POLICY_ACTION_DENY {
		action = C.DP_POLICY_ACTION_VIOLATE
	}

	ctx := &ruleContext{ingress: ingress, id: policy.ID}
	if ingress == false && isWorkloadFqdn(to.WlID) {
		ctx.fqdn, ctx.vhost = getFqdnName(to.WlID)
	} else if ingress == true && isWorkloadFqdn(from.WlID) {
		ctx.fqdn, ctx.vhost = getFqdnName(from.WlID)
	}

	if ingress == false {
		var fromIPList []net.IP

		if pInfo.HostMode {
			// for host mode container, we will not check src ip
			if len(from.NatIP) == 0 {
				// Supress the log, a host mode container in the exit state can trigger this forever
				// log.WithFields(log.Fields{"from": from.WlID}).Debug("Missing ip for host mode container!")
				return
			}
			fromIPList = from.NatIP[:1]
		} else {
			fromIPList = from.LocalIP
		}

		for _, ipFrom := range fromIPList {
			if sameHost {
				for _, ipTo := range to.LocalIP {
					createIPRule(ipFrom, ipTo, nil, nil, to.LocalPortApp, action, pInfo, ctx)
				}
			}

			// For host mode container, the address will be set to NatIP even though the system
			// can be a global ip system (such as k8s).  So add the rule from the host
			// ip to global here as well.
			if pInfo.HostMode {
				for _, ipTo := range to.GlobalIP {
					createIPRule(ipFrom, ipTo, nil, nil, to.LocalPortApp, action, pInfo, ctx)
				}
			}

			if to.NatPortApp == nil {
				continue
			}

			if to.WlID == share.CLUSWLAddressGroup || to.WlID == share.CLUSHostAddrGroup {
				for i := 0; i < len(to.NatIP); i += 2 {
					createIPRule(ipFrom, to.NatIP[i], nil, to.NatIP[i+1], to.NatPortApp, action, pInfo, ctx)
				}
				if to.WlID == share.CLUSHostAddrGroup {
					//NVSHAS-5205, destination is 'nodes', for local host
					//add the rule to all other local/bridge ip as well
					for _, addr := range e.HostIPs.ToSlice() {
						createIPRule(ipFrom, net.ParseIP(addr.(string)), nil, nil, to.NatPortApp,
							action, pInfo, ctx)
					}
				}
			} else {
				for _, ipTo := range to.NatIP {
					createIPRule(ipFrom, ipTo, nil, nil, to.NatPortApp, action, pInfo, ctx)
					ipToStr := ipTo.String()
					if sameHost {
						//destination is on local host, add the rule to all other local/bridge ip as well
						for _, addr := range e.HostIPs.ToSlice() {
							if addr.(string) == ipToStr {
								continue
							}
							createIPRule(ipFrom, net.ParseIP(addr.(string)), nil, nil, to.NatPortApp,
								action, pInfo, ctx)
						}
						if pInfo.HostMode {
							createIPRule(ipFrom, utils.IPv4Loopback, nil, nil, to.NatPortApp,
								action, pInfo, ctx)
						}
						//no need to continue the loop as all ip on this local host is already included above
						break
					}
				}
			}
		}
	} else {
		var toIPList []net.IP
		var toPortApp []share.CLUSPortApp

		if pInfo.HostMode {
			// for host mode container, we will not check dst ip
			if len(to.NatIP) == 0 {
				// Supress the log, a host mode container in the exit state can trigger this forever
				// log.WithFields(log.Fields{"to": to.WlID}).Debug("Missing ip for host mode container!")
				return
			}
			toIPList = to.NatIP[:1]
			//(NVSHAS-4175) for host mode container we also need
			//to include LocalPortApp to create ip rule. For host
			//mode workload we do not check application but only
			//check ports, only add LocalPortApp when there is
			//service port(NatPortApp) open
			if (to.NatPortApp != nil && len(to.NatPortApp) > 0) &&
				(to.LocalPortApp != nil && len(to.LocalPortApp) > 0) {
				toPortApp = append(toPortApp, to.LocalPortApp...)
			}
			toPortApp = append(toPortApp, to.NatPortApp...)
		} else {
			toIPList = to.LocalIP
			toPortApp = to.LocalPortApp
		}

		if toPortApp != nil {
			for _, ipTo := range toIPList {
				if sameHost {
					for _, ipFrom := range from.LocalIP {
						createIPRule(ipFrom, ipTo, nil, nil, toPortApp, action, pInfo, ctx)
					}
				}

				if from.WlID == share.CLUSWLAddressGroup || from.WlID == share.CLUSHostAddrGroup {
					for i := 0; i < len(from.NatIP); i += 2 {
						createIPRule(from.NatIP[i], ipTo, from.NatIP[i+1], nil, toPortApp, action, pInfo, ctx)
						if pInfo.HostMode && from.NatIP[i].Equal(utils.IPv4Loopback) {
							// address group with loopback ip as member, we know it's the "nodes" group.
							// Add 127.0.0.1 -> 127.0.0.1 rule
							createIPRule(from.NatIP[i], utils.IPv4Loopback, nil, nil, toPortApp, action, pInfo, ctx)
						}
					}
					if from.WlID == share.CLUSHostAddrGroup {
						//NVSHAS-5205, source is 'nodes', for local host
						//add the rule from all other local/bridge ip as well
						for _, addr := range e.HostIPs.ToSlice() {
							createIPRule(net.ParseIP(addr.(string)), ipTo, nil, nil, toPortApp,
								action, pInfo, ctx)
						}
					}
				} else {
					for _, ipFrom := range from.NatIP {
						createIPRule(ipFrom, ipTo, nil, nil, toPortApp, action, pInfo, ctx)
						ipFromStr := ipFrom.String()
						if sameHost && utils.IsHostRelated(from) {
							//source is on local host, add the rule from all other local/bridge ip as well
							for _, addr := range e.HostIPs.ToSlice() {
								if addr.(string) == ipFromStr {
									continue
								}
								createIPRule(net.ParseIP(addr.(string)), ipTo, nil, nil, toPortApp,
									action, pInfo, ctx)
							}
							//no need to continue the loop as all ip on this local host is already included above
							break
						}
					}

					// For host mode container, the address will be set to NatIP even though the system
					// can be a global ip system (such as k8s). So add the rule from the global address to
					// NatIP here as well.
					if pInfo.HostMode {
						for _, ipFrom := range from.GlobalIP {
							createIPRule(ipFrom, ipTo, nil, nil, toPortApp, action, pInfo, ctx)
						}
					}
				}
			}
		}
	}

	for _, ipFrom := range from.GlobalIP {
		for _, ipTo := range to.GlobalIP {
			if policy.ID == 0 && ipFrom.Equal(ipTo) {
				continue
			}
			createIPRule(ipFrom, ipTo, nil, nil, to.LocalPortApp, action, pInfo, ctx)
		}
		// OpenShift workload to host-mode workload
		if to.WlID != share.CLUSWLAddressGroup && to.WlID != share.CLUSHostAddrGroup {
			for _, ipTo := range to.NatIP {
				createIPRule(ipFrom, ipTo, nil, nil, to.NatPortApp, action, pInfo, ctx)
			}
		}
	}

	if sameHost {
		// For rancher, traffic can go from global to local address if they are on the
		// same host. Add the rule here.
		for _, ipFrom := range from.GlobalIP {
			for _, ipTo := range to.LocalIP {
				createIPRule(ipFrom, ipTo, nil, nil, to.LocalPortApp, action, pInfo, ctx)
			}
		}

		for _, ipFrom := range from.LocalIP {
			for _, ipTo := range to.GlobalIP {
				createIPRule(ipFrom, ipTo, nil, nil, to.LocalPortApp, action, pInfo, ctx)
			}
		}
	}

	// If policy mode is empty, the workload is not a container. Then although the address is
	// written into nat ip list, they are also global address and can be talked to from other
	// global address. Adding the rule here.
	// share.CLUSWLAddressGroup is not subject to this assumption
	if to.WlID == share.CLUSWLAddressGroup || to.WlID == share.CLUSHostAddrGroup {
		for _, ipFrom := range from.GlobalIP {
			for i := 0; i < len(to.NatIP); i += 2 {
				createIPRule(ipFrom, to.NatIP[i], nil, to.NatIP[i+1], to.NatPortApp, action, pInfo, ctx)
			}
		}
	} else if to.PolicyMode == "" {
		for _, ipFrom := range from.GlobalIP {
			for _, ipTo := range to.NatIP {
				createIPRule(ipFrom, ipTo, nil, nil, to.NatPortApp, action, pInfo, ctx)
			}
		}
	}

	if from.WlID == share.CLUSWLAddressGroup || from.WlID == share.CLUSHostAddrGroup {
		for _, ipTo := range to.GlobalIP {
			for i := 0; i < len(from.NatIP); i += 2 {
				createIPRule(from.NatIP[i], ipTo, from.NatIP[i+1], nil, to.LocalPortApp, action, pInfo, ctx)
			}
		}
	} else if from.PolicyMode == "" {
		for _, ipTo := range to.GlobalIP {
			for _, ipFrom := range from.NatIP {
				createIPRule(ipFrom, ipTo, nil, nil, to.LocalPortApp, action, pInfo, ctx)
			}
		}
	}
}

func fillWorkloadAddress(addr *share.CLUSWorkloadAddr, addrMap map[string]*share.CLUSWorkloadAddr) {
	if a, ok := addrMap[addr.WlID]; ok {
		addr.PolicyMode = a.PolicyMode
		addr.LocalIP = a.LocalIP
		addr.GlobalIP = a.GlobalIP
		addr.NatIP = a.NatIP
	} else if isWorkloadFqdn(addr.WlID) {
		fqdname, _ := getFqdnName(addr.WlID)
		addr.NatIP = getFqdnIP(fqdname)
	}
}

func getPortsForApplicationAg(appMap map[share.CLUSProtoPort]*share.CLUSApp, application uint32) string {
	var ports string = ""
	for protoPort, app := range appMap {
		if app.Application == application || app.Proto == application {
			if ports == "" {
				ports = fmt.Sprintf("%d", protoPort.Port)
			} else {
				ports = fmt.Sprintf("%s,%d", ports, protoPort.Port)
			}
		}
	}
	return ports
}

func getMappedPortAg(portMap map[share.CLUSProtoPort]*share.CLUSMappedPort, ports string) string {
	var pp string = ""
	portList := strings.Split(ports, ",")
	for _, ap := range portList {
		proto, pl, ph, err := utils.ParsePortRangeLink(ap)
		if err != nil {
			// log.WithFields(log.Fields{"port": ap}).Error("Fail to parse")
			continue
		}
		for _, mp := range portMap {
			// seems the mapping is not ip specific, so ip is ignored in mapping search
			if (mp.IPProto == proto || proto == 0) && (mp.Port >= pl && mp.Port <= ph) {
				if pp == "" {
					pp = utils.GetPortLink(mp.IPProto, mp.HostPort)
				} else {
					pp = fmt.Sprintf("%s,%s", pp, utils.GetPortLink(mp.IPProto, mp.HostPort))
				}
			}
		}
	}
	return pp
}

func fillPortsForWorkloadAddressAg(wlAddr *share.CLUSWorkloadAddr, apps []share.CLUSPortApp, pInfo *WorkloadIPPolicyInfo) {
	var pp string

	//log.WithFields(log.Fields{"pInfo": pInfo, "apps": apps}).Debug("")
	if apps != nil && len(apps) != 0 {
		wlAddr.LocalPortApp = make([]share.CLUSPortApp, 0)
		wlAddr.NatPortApp = make([]share.CLUSPortApp, 0)
		for _, app := range apps {
			if app.Ports == "" {
				pp = "any"
			} else {
				pp = app.Ports
			}
			wlAddr.LocalPortApp = append(wlAddr.LocalPortApp,
				share.CLUSPortApp{
					Ports:       pp,
					Application: app.Application,
					CheckApp:    app.CheckApp,
				})
			mapp := getMappedPortAg(pInfo.PortMap, pp)
			if mapp != "" {
				wlAddr.NatPortApp = append(wlAddr.NatPortApp,
					share.CLUSPortApp{
						Ports:       mapp,
						Application: app.Application,
						CheckApp:    app.CheckApp,
					})
			}

			// For some app, we may not always reliablely identify them.
			// So we utilize the recognized ports. If the app
			// is not identified on these ports, we handle them the same as
			// the specified app
			if app.CheckApp && app.Application >= C.DPI_APP_PROTO_MARK {
				appPorts := getPortsForApplicationAg(pInfo.AppMap, app.Application)
				if app.Ports == "" {
					pp = appPorts
				} else {
					pp = utils.GetCommonPorts(appPorts, app.Ports)
				}
				if pp != "" {
					wlAddr.LocalPortApp = append(wlAddr.LocalPortApp,
						share.CLUSPortApp{
							Ports:       pp,
							Application: C.DP_POLICY_APP_UNKNOWN,
							CheckApp:    true,
						})

					mapp := getMappedPortAg(pInfo.PortMap, pp)
					if mapp != "" {
						wlAddr.NatPortApp = append(wlAddr.NatPortApp,
							share.CLUSPortApp{
								Ports:       mapp,
								Application: C.DP_POLICY_APP_UNKNOWN,
								CheckApp:    true,
							})
					}
				}
			}
		}
	}
}

func getRelevantWorkload(addrs []*share.CLUSWorkloadAddr,
	pMap map[string]*WorkloadIPPolicyInfo, isto bool) ([]*share.CLUSWorkloadAddr, []*WorkloadIPPolicyInfo) {

	wlList := make([]*share.CLUSWorkloadAddr, 0)
	pInfoList := make([]*WorkloadIPPolicyInfo, 0)
	for _, addr := range addrs {
		if addr.WlID == share.CLUSWLModeGroup {
			if (polAppDir&C.DP_POLICY_APPLY_EGRESS > 0 && !isto) ||
				(polAppDir&C.DP_POLICY_APPLY_INGRESS > 0 && isto) {
				for id, pInfo := range pMap {
					mode := pInfo.Policy.Mode
					if strings.Contains(addr.PolicyMode, mode) {
						wlList = append(wlList, &share.CLUSWorkloadAddr{WlID: id,
							LocalPortApp: addr.LocalPortApp, NatPortApp: addr.NatPortApp})
						pInfoList = append(pInfoList, pInfo)
					}
				}
			}
		} else if addr.WlID == share.CLUSWLAllContainer {
			for id, pInfo := range pMap {
				if !pInfo.Configured {
					continue
				}
				wlAddr := share.CLUSWorkloadAddr{
					WlID:       id,
					PolicyMode: pInfo.Policy.Mode,
				}
				if isto {
					fillPortsForWorkloadAddressAg(&wlAddr, addr.LocalPortApp, pInfo)
				}
				wlList = append(wlList, &wlAddr)
				pInfoList = append(pInfoList, pInfo)
			}
		} else {
			if pInfo, ok := pMap[addr.WlID]; ok {
				wlList = append(wlList, addr)
				pInfoList = append(pInfoList, pInfo)
			}
		}
	}
	return wlList, pInfoList
}

func getWorkload(addrs []*share.CLUSWorkloadAddr,
	wlMap map[string]*share.CLUSWorkloadAddr, isto bool) []*share.CLUSWorkloadAddr {

	wlList := make([]*share.CLUSWorkloadAddr, 0)
	for _, addr := range addrs {
		if addr.WlID == share.CLUSWLModeGroup {
			if (polAppDir&C.DP_POLICY_APPLY_EGRESS > 0 && isto) ||
				(polAppDir&C.DP_POLICY_APPLY_INGRESS > 0 && !isto) {
				for id, wl := range wlMap {
					if strings.Contains(addr.PolicyMode, wl.PolicyMode) {
						if addr.NatPortApp == nil || len(addr.NatPortApp) <= 0 { //PAI
							wlList = append(wlList, &share.CLUSWorkloadAddr{WlID: id,
								LocalPortApp: addr.LocalPortApp, NatPortApp: addr.NatPortApp})
						} else {
							wlList = append(wlList, &share.CLUSWorkloadAddr{WlID: id,
								LocalPortApp: addr.LocalPortApp, NatPortApp: wl.NatPortApp})
						}
					}
				}
			}
		} else if addr.WlID == share.CLUSWLAllContainer {
			if (polAppDir&C.DP_POLICY_APPLY_EGRESS > 0 && isto) ||
				(polAppDir&C.DP_POLICY_APPLY_INGRESS > 0 && !isto) {
				for id, wl := range wlMap {
					wlAddr := share.CLUSWorkloadAddr{
						WlID:       id,
						PolicyMode: wl.PolicyMode,
					}
					wlList = append(wlList, &wlAddr)
				}
			}
		} else {
			wlList = append(wlList, addr)
		}
	}
	return wlList

}

func mixedModeSameWl(pp *share.CLUSGroupIPPolicy, from, to *share.CLUSWorkloadAddr) bool {

	if pp.ID == 0 && from.WlID == to.WlID {
		return true
	}
	return false
}

func addPolicyAddrIPNet(subnets map[string]share.CLUSSubnet, ipnet *net.IPNet, scope string) bool {
	subnet := utils.IPNet2Subnet(ipnet)
	if _, ok := subnets[subnet.String()]; !ok {
		snet := share.CLUSSubnet{Subnet: *subnet, Scope: scope}
		return utils.MergeSubnet(subnets, snet)
	}
	return false
}

func addWlLocalAddrToPolicyAddrMap(from *share.CLUSWorkloadAddr, newPolicyAddrMap map[string]share.CLUSSubnet) {
	for _, lip := range from.LocalIP {
		lipnet := &net.IPNet{IP: lip, Mask: net.CIDRMask(32, 32)}
		//log.WithFields(log.Fields{"ip": lipnet.IP.String(), "mask": lipnet.Mask.String()}).Debug("add local ip")
		addPolicyAddrIPNet(newPolicyAddrMap, lipnet, share.CLUSIPAddrScopeLocalhost)
	}
}

func addWlGlobalAddrToPolicyAddrMap(from *share.CLUSWorkloadAddr, newPolicyAddrMap map[string]share.CLUSSubnet) {
	for _, gip := range from.GlobalIP {
		gipnet := &net.IPNet{IP: gip, Mask: net.CIDRMask(32, 32)}
		//log.WithFields(log.Fields{"ip": gipnet.IP.String(), "mask": gipnet.Mask.String()}).Debug("add global ip")
		addPolicyAddrIPNet(newPolicyAddrMap, gipnet, share.CLUSIPAddrScopeGlobal)
	}
}

func addWlHostModeAddrToPolicyAddrMap(from *share.CLUSWorkloadAddr, newHostPolicyAddrMap map[string]share.CLUSSubnet) {
	for _, nip := range from.NatIP {
		nipnet := &net.IPNet{IP: nip, Mask: net.CIDRMask(32, 32)}
		//log.WithFields(log.Fields{"ip": nipnet.IP.String(), "mask": nipnet.Mask.String()}).Debug("add hostmode nat ip")
		addPolicyAddrIPNet(newHostPolicyAddrMap, nipnet, share.CLUSIPAddrScopeNAT)
	}
}

func (e *Engine) parseGroupIPPolicy(p []share.CLUSGroupIPPolicy, workloadPolicyMap map[string]*WorkloadIPPolicyInfo,
	newPolicyAddrMap, newHostPolicyAddrMap map[string]share.CLUSSubnet) {
	addrMap := make(map[string]*share.CLUSWorkloadAddr)
	for i, pp := range p {
		// The first rule is the default rule that contains all container
		if i == 0 {
			for _, from := range pp.From {
				addrMap[from.WlID] = from
				//add wl global/nat address to policy address map
				//these address will be pushed to DP
				if from.PolicyMode == share.PolicyModeEvaluate ||
					from.PolicyMode == share.PolicyModeEnforce {
					addWlGlobalAddrToPolicyAddrMap(from, newPolicyAddrMap)
					//add IP of host-mode workload in monitor/protect mode
					if (from.GlobalIP == nil || len(from.GlobalIP) == 0) && (from.LocalIP == nil || len(from.LocalIP) == 0) {
						addWlHostModeAddrToPolicyAddrMap(from, newHostPolicyAddrMap)
					}
				}
				if pInfo, ok := workloadPolicyMap[from.WlID]; ok {
					pInfo.Configured = true
					pInfo.Policy.Mode = from.PolicyMode
					pInfo.Policy.DefAction = policyModeToDefaultAction(from.PolicyMode, pInfo.CapIntcp)
					//only add workload local address relevant to this enforcer
					//to policy address map, these address will be pushed to DP
					if from.PolicyMode == share.PolicyModeEvaluate ||
						from.PolicyMode == share.PolicyModeEnforce {
						addWlLocalAddrToPolicyAddrMap(from, newPolicyAddrMap)
					}
				}
			}
			continue
		}

		/* create egress rules */
		wlList, pInfoList := getRelevantWorkload(pp.From, workloadPolicyMap, false)
		wlToList := getWorkload(pp.To, addrMap, true)
		for i, from := range wlList {
			pInfo := pInfoList[i]
			for _, to := range wlToList {
				if pInfo.Policy.ApplyDir&C.DP_POLICY_APPLY_EGRESS > 0 {
					var sameHost bool = false
					if isSameHostEP(to.WlID, e.HostID) {
						sameHost = true
					} else if _, ok := workloadPolicyMap[to.WlID]; ok {
						sameHost = true
					}
					fillWorkloadAddress(from, addrMap)
					fillWorkloadAddress(to, addrMap)
					if mixedModeSameWl(&pp, from, to) {
						continue
					}
					e.createWorkloadRule(from, to, &pp, pInfo, false, sameHost)
				} else {
					// Only configure egress rule to external, as east-west egress traffic
					// will be automatically allowed at DP
					if to.WlID == share.CLUSWLExternal || to.WlID == share.CLUSWLAddressGroup ||
						to.WlID == share.CLUSHostAddrGroup || isWorkloadFqdn(to.WlID) || isWorkloadIP(to.WlID) {
						fillWorkloadAddress(from, addrMap)
						fillWorkloadAddress(to, addrMap)
						e.createWorkloadRule(from, to, &pp, pInfo, false, false)
					} else if utils.IsHostRelated(to) {
						var sameHost bool = false
						if isSameHostEP(to.WlID, e.HostID) {
							sameHost = true
						} else if _, ok := workloadPolicyMap[to.WlID]; ok {
							sameHost = true
						}
						fillWorkloadAddress(from, addrMap)
						fillWorkloadAddress(to, addrMap)
						e.createWorkloadRule(from, to, &pp, pInfo, false, sameHost)
					}
				}
			}
		}

		/* create ingress rules */
		wlList, pInfoList = getRelevantWorkload(pp.To, workloadPolicyMap, true)
		wlFromList := getWorkload(pp.From, addrMap, false)
		for i, to := range wlList {
			pInfo := pInfoList[i]
			for _, from := range wlFromList {
				if pInfo.Policy.ApplyDir&C.DP_POLICY_APPLY_INGRESS > 0 {
					var sameHost bool = false
					if isSameHostEP(from.WlID, e.HostID) {
						sameHost = true
					} else if _, ok := workloadPolicyMap[from.WlID]; ok {
						sameHost = true
					}
					fillWorkloadAddress(from, addrMap)
					fillWorkloadAddress(to, addrMap)
					if mixedModeSameWl(&pp, from, to) {
						continue
					}
					e.createWorkloadRule(from, to, &pp, pInfo, true, sameHost)
				} else {
					// Only configure ingress rule from external, as east-west ingress traffic
					// will be automatically allowed at DP
					if from.WlID == share.CLUSWLExternal || from.WlID == share.CLUSWLAddressGroup ||
						from.WlID == share.CLUSHostAddrGroup || isWorkloadFqdn(from.WlID) || isWorkloadIP(from.WlID) {
						fillWorkloadAddress(from, addrMap)
						fillWorkloadAddress(to, addrMap)
						e.createWorkloadRule(from, to, &pp, pInfo, true, false)
					}
				}
			}
		}
	}
	return
}

var SpecialSubnets map[string]share.CLUSSpecSubnet = make(map[string]share.CLUSSpecSubnet)

func policyModeToDefaultAction(mode string, capIntcp bool) uint8 {
	switch mode {
	case share.PolicyModeLearn:
		return C.DP_POLICY_ACTION_LEARN
	case share.PolicyModeEvaluate:
		return C.DP_POLICY_ACTION_VIOLATE
	case share.PolicyModeEnforce:
		if capIntcp {
			return C.DP_POLICY_ACTION_DENY
		} else {
			return C.DP_POLICY_ACTION_VIOLATE
		}
	}
	//for a wl whose mode is empty/unknown
	//set default action to OPEN to reduce
	//false violations
	return C.DP_POLICY_ACTION_OPEN
}

func ipMatch(ip, ipL, ipR net.IP, external bool) bool {
	if external && bytes.Compare(ipL, net.IPv4zero) == 0 {
		return true
	}
	s := bytes.Compare(ip, ipL)
	if s == 0 {
		return true
	} else if ipR == nil {
		return false
	}
	if s > 0 && bytes.Compare(ip, ipR) <= 0 {
		return true
	}
	return false
}

func hostPolicyMatch(r *dp.DPPolicyIPRule, conn *dp.Connection) (bool, uint32, uint8) {
	if r.Ingress != conn.Ingress {
		return false, 0, 0
	}

	if r.Ingress {
		if ipMatch(conn.ClientIP, r.SrcIP, r.SrcIPR, conn.ExternalPeer) == false {
			return false, 0, 0
		}
	} else if ipMatch(conn.ServerIP, r.DstIP, r.DstIPR, conn.ExternalPeer) == false {
		return false, 0, 0
	}
	if conn.ServerPort < r.Port || conn.ServerPort > r.PortR {
		return false, 0, 0
	}
	if r.IPProto > 0 && conn.IPProto != r.IPProto {
		return false, 0, 0
	}

	if r.Action == C.DP_POLICY_ACTION_CHECK_APP {
		for _, app := range r.Apps {
			if app.App == C.DP_POLICY_APP_ANY || app.App == conn.Application {
				return true, app.RuleID, app.Action
			}
		}
		return false, 0, 0
	}

	return true, r.ID, r.Action
}

func ip4_iptype(ip net.IP) string {
	ipnet := &net.IPNet{IP: ip, Mask: net.CIDRMask(32, 32)}
	if spec_snet, ok := SpecialSubnets[ipnet.String()]; ok {
		return spec_snet.IpType
	}
	return ""
}

func is_policy_addr(ip net.IP, policyAddrMap map[string]share.CLUSSubnet) bool {
	ipnet := &net.IPNet{IP: ip, Mask: net.CIDRMask(32, 32)}
	if _, ok := policyAddrMap[ipnet.String()]; ok {
		return true
	}
	return false
}

type unknown_ip_desc struct {
	sip string
	dip string
}

type unknown_ip_cache struct {
	timerTask string
	desc      unknown_ip_desc
	polver    uint16
	start_hit time.Time
	last_hit  time.Time
	try_cnt   uint8
}

var unknown_ip_map map[unknown_ip_desc]*unknown_ip_cache = make(map[unknown_ip_desc]*unknown_ip_cache)

const UNKN_IP_CACHE_TIMEOUT = time.Duration(time.Second * 600)
const POL_VER_CHG_MAX = time.Duration(time.Second * 60)
const UNKN_IP_TRY_COUNT uint8 = 10
const HOST_IP_TRY_COUNT uint8 = 3
const EXT_IP_TRY_COUNT uint8 = 2

type unknownIPEvent struct {
	desc unknown_ip_desc
}

func (p *unknownIPEvent) Expire() {
	if _, ok := unknown_ip_map[p.desc]; ok {
		delete(unknown_ip_map, p.desc)
	}
}

func add_unkn_ip_cache(uip_desc *unknown_ip_desc, polver uint16, iptype string, ext bool, aTimerWheel *utils.TimerWheel) {
	cache := &unknown_ip_cache{
		polver:    polver,
		start_hit: time.Now().UTC(),
		last_hit:  time.Now().UTC(),
	}
	cache.desc.sip = uip_desc.sip
	cache.desc.dip = uip_desc.dip

	if iptype == share.SpecInternalHostIP || iptype == share.SpecInternalTunnelIP {
		cache.try_cnt = HOST_IP_TRY_COUNT
	} else {
		cache.try_cnt = UNKN_IP_TRY_COUNT
		if ext {
			cache.try_cnt = EXT_IP_TRY_COUNT
		}
	}
	task := &unknownIPEvent{}
	task.desc.sip = uip_desc.sip
	task.desc.dip = uip_desc.dip

	cache.timerTask, _ = aTimerWheel.AddTask(task, UNKN_IP_CACHE_TIMEOUT)
	if cache.timerTask == "" {
		log.Error("Fail to insert unknown IP cache timer")
	}
	unknown_ip_map[*uip_desc] = cache
}

func refresh_unkn_ip_cache(cache *unknown_ip_cache, pver uint16, try_cnt uint8) {
	//refresh timer task
	cache.try_cnt = try_cnt
	cache.polver = pver
	//restart timestamp
	cache.start_hit = time.Now().UTC()
	cache.last_hit = time.Now().UTC()
}

func update_unkn_ip_cache(cache *unknown_ip_cache) {
	//update timestamp
	cache.last_hit = time.Now().UTC()
}

func policy_chk_unknown_ip(pInfo *WorkloadIPPolicyInfo, srcip, dstip net.IP, iptype string, ext bool, action *uint8, aTimerWheel *utils.TimerWheel) {
	if pInfo == nil {
		return
	}
	//unknown ip desc
	uip_desc := unknown_ip_desc{
		sip: srcip.String(),
		dip: dstip.String(),
	}

	if iptype == "" ||
		iptype == share.SpecInternalHostIP ||
		iptype == share.SpecInternalTunnelIP {
		pver := pInfo.PolVer
		if uip_cache, exist := unknown_ip_map[uip_desc]; exist {
			since := time.Since(uip_cache.start_hit)
			if pver == uip_cache.polver && since < POL_VER_CHG_MAX {
				*action = C.DP_POLICY_ACTION_OPEN
				update_unkn_ip_cache(uip_cache)
			} else {
				//try above condition UNKN_IP_TRY_COUNT time
				try_cnt := uip_cache.try_cnt
				if try_cnt > 0 {
					try_cnt--
					*action = C.DP_POLICY_ACTION_OPEN
					refresh_unkn_ip_cache(uip_cache, pver, try_cnt)
				}
			}
		} else {
			*action = C.DP_POLICY_ACTION_OPEN
			add_unkn_ip_cache(&uip_desc, pInfo.PolVer, iptype, ext, aTimerWheel)
		}
	} else if iptype == share.SpecInternalDevIP {
		//connection from nv device is open
		*action = C.DP_POLICY_ACTION_OPEN
	}
}

func (e *Engine) HostNetworkPolicyLookup(wl string, conn *dp.Connection) (uint32, uint8, bool) {
	e.Mutex.Lock()
	pInfo := e.NetworkPolicy[wl]
	e.Mutex.Unlock()

	if pInfo == nil || !pInfo.Configured {
		return 0, C.DP_POLICY_ACTION_OPEN, false
	}

	if conn.Ingress {
		if !conn.ExternalPeer &&
			(pInfo.Policy.ApplyDir&C.DP_POLICY_APPLY_INGRESS == 0) {
			return 0, C.DP_POLICY_ACTION_OPEN, false
		}

		for _, p := range pInfo.Policy.IPRules {
			if !p.Ingress {
				continue
			}
			if match, id, action := hostPolicyMatch(p, conn); match {
				return id, action, action > C.DP_POLICY_ACTION_CHECK_APP
			}
		}
	} else {
		if !conn.ExternalPeer &&
			(pInfo.Policy.ApplyDir&C.DP_POLICY_APPLY_EGRESS == 0) {
			return 0, C.DP_POLICY_ACTION_OPEN, false
		}

		for _, p := range pInfo.Policy.IPRules {
			if p.Ingress {
				continue
			}

			if match, id, action := hostPolicyMatch(p, conn); match {
				return id, action, action > C.DP_POLICY_ACTION_CHECK_APP
			}
		}
	}
	action := policyModeToDefaultAction(pInfo.Policy.Mode, pInfo.CapIntcp)
	if action != C.DP_POLICY_ACTION_VIOLATE && action != C.DP_POLICY_ACTION_DENY {
		return 0, action, action > C.DP_POLICY_ACTION_CHECK_APP
	}
	policyAddrMap := e.GetPolicyAddrMap()
	hostPolicyAddrMap := e.GetHostPolicyAddrMap()
	iptype := ""
	inPolicyAddr := false
	if !conn.ExternalPeer {
		if conn.Ingress {
			iptype = ip4_iptype(conn.ClientIP)
		} else {
			iptype = ip4_iptype(conn.ServerIP)
		}
		if action == C.DP_POLICY_ACTION_VIOLATE || action == C.DP_POLICY_ACTION_DENY {
			if conn.Ingress {
				if iptype == share.SpecInternalHostIP || iptype == share.SpecInternalTunnelIP {
					inPolicyAddr = is_policy_addr(conn.ServerIP, policyAddrMap)
					//we still need to consider newly added node
					if inPolicyAddr {
						inPolicyAddr = is_policy_addr(conn.ClientIP, policyAddrMap)
					}
				} else {
					inPolicyAddr = is_policy_addr(conn.ClientIP, policyAddrMap)
				}
			} else {
				if iptype == share.SpecInternalHostIP || iptype == share.SpecInternalTunnelIP {
					inPolicyAddr = is_policy_addr(conn.ClientIP, policyAddrMap)
					//we still need to consider newly added node
					if inPolicyAddr {
						inPolicyAddr = is_policy_addr(conn.ServerIP, policyAddrMap)
					}
				} else {
					inPolicyAddr = is_policy_addr(conn.ServerIP, policyAddrMap)
				}
			}
			if !inPolicyAddr {
				policy_chk_unknown_ip(pInfo, conn.ClientIP, conn.ServerIP, iptype, false, &action, e.PolTimerWheel)
			}
		}
	} else {
		if action == C.DP_POLICY_ACTION_VIOLATE || action == C.DP_POLICY_ACTION_DENY {
<<<<<<< HEAD
			if (conn.Ingress) {
=======
			if conn.Ingress {
>>>>>>> 7aecb8a6
				inPolicyAddr = is_policy_addr(conn.ServerIP, hostPolicyAddrMap)
			} else {
				inPolicyAddr = is_policy_addr(conn.ClientIP, hostPolicyAddrMap)
			}
			if !inPolicyAddr {
				if conn.Ingress {
					policy_chk_unknown_ip(pInfo, net.ParseIP("0.0.0.0"), conn.ServerIP, "", true, &action, e.PolTimerWheel)
				} else {
					policy_chk_unknown_ip(pInfo, conn.ClientIP, net.ParseIP("0.0.0.0"), "", true, &action, e.PolTimerWheel)
				}
			}
		}
	}
	return 0, action, action > C.DP_POLICY_ACTION_CHECK_APP
}

var ToggleIcmpPolicy bool = false

func (e *Engine) UpdateNetworkPolicy(ps []share.CLUSGroupIPPolicy,
	newPolicy map[string]*WorkloadIPPolicyInfo) utils.Set {

	fqdnInfoPrePolicyCalc()

	newPolicyAddrMap := make(map[string]share.CLUSSubnet)
	newHostPolicyAddrMap := make(map[string]share.CLUSSubnet)
	e.parseGroupIPPolicy(ps, newPolicy, newPolicyAddrMap, newHostPolicyAddrMap)

	dpConnected := dp.Connected()

	if dpConnected {
		fqdnInfoPostPolicyCalc(e.HostID)
	}

	// For host mode containers, we need to notify probe the policy change
	hostPolicyChangeSet := utils.NewSet()
	for id, pInfo := range newPolicy {
		// release the ruleMap as it is not needed anymore
		pInfo.RuleMap = nil

		// For workload that is not configured, policy is not calculated yet.
		// Don't send policy to DP so that DP will bypass the traffic
		if pInfo.Configured == false {
			continue
		}

		if pInfo.SkipPush {
			continue
		}

		if old, ok := e.NetworkPolicy[id]; !ok {
			if pInfo.HostMode {
				hostPolicyChangeSet.Add(id)
			} else if dpConnected {
				//simulateAddLargeNumIPRules(&pInfo.Policy, pInfo.Policy.ApplyDir)
				dp.DPCtrlConfigPolicy(&pInfo.Policy, C.CFG_ADD)
			}
		} else if pInfo.Configured != old.Configured ||
			reflect.DeepEqual(&pInfo.Policy, &old.Policy) != true || ToggleIcmpPolicy {
			if pInfo.HostMode {
				hostPolicyChangeSet.Add(id)
			} else if dpConnected {
				//simulateAddLargeNumIPRules(&pInfo.Policy, pInfo.Policy.ApplyDir)
				dp.DPCtrlConfigPolicy(&pInfo.Policy, C.CFG_MODIFY)
			}
		}
	}
	ToggleIcmpPolicy = false
	//always push policy address map at the end after all policy has
	//been pushed to DP, so that if there is early traffic at the DP
	//if wl ip is not in addr map we know that policy is not yet pushed
	//to DP so we can let action be OPEN
	if reflect.DeepEqual(e.PolicyAddrMap, newPolicyAddrMap) == false {
		dp.DPCtrlConfigPolicyAddr(newPolicyAddrMap)
	}
	// we don't do policy delete here as it only happens when workload is gone
	// Policy at DP will be deleted automatically for this case
	e.Mutex.Lock()
	e.NetworkPolicy = newPolicy
	e.PolicyAddrMap = newPolicyAddrMap
	e.HostPolicyAddrMap = newHostPolicyAddrMap
	e.Mutex.Unlock()

	return hostPolicyChangeSet
}

func (e *Engine) GetNetworkPolicy() map[string]*WorkloadIPPolicyInfo {
	e.Mutex.Lock()
	defer e.Mutex.Unlock()

	return e.NetworkPolicy
}

func (e *Engine) GetPolicyAddrMap() map[string]share.CLUSSubnet {
	e.Mutex.Lock()
	defer e.Mutex.Unlock()

	return e.PolicyAddrMap
}

func (e *Engine) GetHostPolicyAddrMap() map[string]share.CLUSSubnet {
	e.Mutex.Lock()
	defer e.Mutex.Unlock()

	return e.HostPolicyAddrMap
}

func (e *Engine) DeleteNetworkPolicy(id string) {
	e.Mutex.Lock()
	defer e.Mutex.Unlock()

	delete(e.NetworkPolicy, id)
}

func (e *Engine) PushNetworkPolicyToDP() {
	log.Debug("")
	np := e.GetNetworkPolicy()
	for _, pInfo := range np {
		if pInfo.Configured == false {
			continue
		}
		if pInfo.SkipPush {
			continue
		}
		dp.DPCtrlConfigPolicy(&pInfo.Policy, C.CFG_ADD)
	}
	policyAddr := e.GetPolicyAddrMap()
	dp.DPCtrlConfigPolicyAddr(policyAddr)
}

func (e *Engine) PushFqdnInfoToDP() {
	fqdn_key := fmt.Sprintf("%s%s/", share.CLUSFqdnIpStore, e.HostID)
	allKeys, _ := cluster.GetStoreKeys(fqdn_key)
	for _, key := range allKeys {
		if value, _ := cluster.Get(key); value != nil {
			uzb := utils.GunzipBytes(value)
			if uzb != nil {
				var fqdnip share.CLUSFqdnIp
				json.Unmarshal(uzb, &fqdnip)
				dp.DPCtrlSetFqdnIp(&fqdnip)
			}
		}
	}
}

// dlp
func (e *Engine) GetNetworkDlpWorkloadRulesInfo() map[string]*dp.DPWorkloadDlpRule {
	e.Mutex.Lock()
	defer e.Mutex.Unlock()

	return e.DlpWlRulesInfo
}

func (e *Engine) GetNetworkDlpBuildInfo() *DlpBuildInfo {
	e.Mutex.Lock()
	defer e.Mutex.Unlock()

	return e.DlpBldInfo
}

func (e *Engine) PushNetworkDlpToDP() {
	log.Debug("config and build dlp")
	e.Mutex.Lock()

	wlDlpInfo := e.DlpWlRulesInfo
	//endpoint does not associate with any dlp rules which means we
	//do not need to push any info to DP
	if wlDlpInfo == nil || len(wlDlpInfo) == 0 {
		log.Debug("endpoint does not associate with any dlp rules")
		e.Mutex.Unlock()
		return
	}

	for _, wldre := range wlDlpInfo {
		dp.DPCtrlConfigDlp(wldre)
	}

	dlpbldinfo := e.DlpBldInfo
	//no dlp rules to build detection tree
	if dlpbldinfo.DlpRulesInfo == nil || len(dlpbldinfo.DlpRulesInfo) == 0 {
		log.Debug("no dlp rules to build detection tree")
		e.Mutex.Unlock()
		return
	}
	dp.DPCtrlBldDlp(dlpbldinfo.DlpRulesInfo, dlpbldinfo.DlpDpMacs, nil, dlpbldinfo.ApplyDir)

	e.Mutex.Unlock()

	log.Debug("dlp config and build done")
}<|MERGE_RESOLUTION|>--- conflicted
+++ resolved
@@ -1157,11 +1157,7 @@
 		}
 	} else {
 		if action == C.DP_POLICY_ACTION_VIOLATE || action == C.DP_POLICY_ACTION_DENY {
-<<<<<<< HEAD
-			if (conn.Ingress) {
-=======
 			if conn.Ingress {
->>>>>>> 7aecb8a6
 				inPolicyAddr = is_policy_addr(conn.ServerIP, hostPolicyAddrMap)
 			} else {
 				inPolicyAddr = is_policy_addr(conn.ClientIP, hostPolicyAddrMap)
